# Distributed Actor Runtime

* Proposal: [SE-0344](0344-distributed-actor-runtime.md)
* Authors: [Konrad 'ktoso' Malawski](https://github.com/ktoso), [Pavel Yaskevich](https://github.com/xedin), [Doug Gregor](https://github.com/DougGregor), [Kavon Farvardin](https://github.com/kavon), [Dario Rexin](https://github.com/drexin), [Tomer Doron](https://github.com/tomerd)
* Review Manager: [Joe Groff](https://github.com/jckarter/)
* Status: **Active review (Feb 22...Mar 8, 2022)**
* Implementation:
  * Partially available in [recent `main` toolchain snapshots](https://swift.org/download/#snapshots) behind the `-enable-experimental-distributed` feature flag.
  * This flag also implicitly enables `-enable-experimental-concurrency`.

## Table of Contents

- [Distributed Actor Runtime](#distributed-actor-runtime)
  - [Table of Contents](#table-of-contents)
  - [Introduction](#introduction)
      - [Useful links](#useful-links)
  - [Motivation](#motivation)
      - [Example scenario](#example-scenario)
    - [Caveat: Low-level implementation details](#caveat-low-level-implementation-details)
  - [Detailed design](#detailed-design)
    - [The `DistributedActorSystem` protocol](#the-distributedactorsystem-protocol)
    - [Implicit Distributed Actor Properties](#implicit-distributed-actor-properties)
    - [Initializing Distributed Actors](#initializing-distributed-actors)
    - [Distributed Actor initializers](#distributed-actor-initializers)
      - [Initializing `actorSystem` and `id` properties](#initializing-actorsystem-and-id-properties)
    - [Ready-ing Distributed Actors](#ready-ing-distributed-actors)
      - [Ready-ing Distributed Actors, exactly once](#ready-ing-distributed-actors-exactly-once)
    - [Resigning Distributed Actor IDs](#resigning-distributed-actor-ids)
    - [Resolving Distributed Actors](#resolving-distributed-actors)
    - [Invoking Distributed Methods](#invoking-distributed-methods)
      - [Sender: Invoking a distributed method](#sender-invoking-a-distributed-method)
      - [Sender: Serializing and Sending Invocations](#sender-serializing-and-sending-invocations)
      - [Recipient: Receiving Invocations](#recipient-receiving-invocations)
      - [Recipient: Deserializing incoming Invocations](#recipient-deserializing-incoming-invocations)
      - [Recipient: Resolving the recipient actor instance](#recipient-resolving-the-recipient-actor-instance)
      - [Recipient: The `executeDistributedTarget` method](#recipient-the-executedistributedtarget-method)
      - [Recipient: Executing the distributed target](#recipient-executing-the-distributed-target)
      - [Recipient: Collecting result/error from the Invocation](#recipient-collecting-resulterror-from-the-invocation)
  - [Future Work](#future-work)
    - [Variadic generics removing the need for `remoteCallVoid`](#variadic-generics-removing-the-need-for-remotecallvoid)
    - [Stable names and more API evolution features](#stable-names-and-more-api-evolution-features)
    - [Resolving `DistributedActor` protocols](#resolving-distributedactor-protocols)
    - [Passing parameters to `assignID`](#passing-parameters-to-assignid)
  - [Alternatives Considered](#alternatives-considered)
    - [Define `remoteCall` as protocol requirement, and accept `[Any]` arguments](#define-remotecall-as-protocol-requirement-and-accept-any-arguments)
    - [Constraining arguments, and return type with of `remoteCall` with `SerializationRequirement`](#constraining-arguments-and-return-type-with-of-remotecall-with-serializationrequirement)
    - [Hardcoding the distributed runtime to make use of `Codable`](#hardcoding-the-distributed-runtime-to-make-use-of-codable)
  - [Acknowledgments & Prior Art](#acknowledgments--prior-art)
  - [Source compatibility](#source-compatibility)
  - [Effect on ABI stability](#effect-on-abi-stability)
  - [Effect on API resilience](#effect-on-api-resilience)
  - [Changelog](#changelog)

## Introduction

With the recent introduction of [actors](https://github.com/apple/swift-evolution/blob/main/proposals/0306-actors.md) to the language, Swift gained powerful and foundational building blocks for expressing *thread-safe* concurrent programs. Actors guarantee thread-safety thanks to actor-isolation of mutable state they encapsulate.

In [SE-0336: Distributed Actor Isolation][isolation] we took it a step further, guaranteeing complete isolation of state with distributed actor-isolation, and setting the stage for `distributed` method calls to be performed across process and node boundaries.

This proposal focuses on the runtime aspects of making such remote calls possible, their exact semantics and how developers can provide their own `DistributedActorSystem` implementations to hook into the same language mechanisms, extending Swift's distributed actor model to various environments (such as cross-process communication, clustering, or even client/server communication).

#### Useful links

It is recommended, though not required, to familiarize yourself with the prior proposals before reading this one:

- [SE-0336: Distributed Actor Isolation][isolation] — a detailed proposal
- Distributed Actor Runtime (this proposal)

Feel free to reference the following library implementations which implement this proposal's library side of things:

- [Swift Distributed Actors Library](https://www.swift.org/blog/distributed-actors/) — a reference implementation of a *peer-to-peer cluster* for distributed actors. Its internals depend on the work in progress language features and are dynamically changing along with these proposals. It is a realistic implementation that we can use as reference for these design discussions.

## Motivation

With distributed actor-isolation checking laid out in [SE-0336: Distributed Actor Isolation][isolation], we took the first step towards enabling remote calls being made by invoking `distributed func` declarations on distributed actors. The isolation model and serialization requirement checks in that proposal outline how we can guarantee the soundness of such distributed actor model at compile time.

Distributed actors enable developers to build their applications and systems using the concept of actors that may be "local" or "remote", and communicate with them regardless of their location. Our goal is to set developers free from having to re-invent ad-hoc approaches to networking, serialization and error handling every time they need to embrace distributed computing.

Instead, we aim to embrace a co-operative approach to the problem, in which:

1. the Swift language, compiler, and runtime provide the necessary isolation checks and runtime hooks for distributed actor lifecycle management, and distributed method calls that can be turned into "messages" that can be sent to remote peers,
2. `DistributedActorSystem` library implementations, hook into the language provided cut-points, take care of the actual message interactions, e.g. by sending messages representing remote distributed method calls over the network,
3. `distributed actor` authors, who want to focus on getting things done, express their distributed API boundaries and communicate using them. They may have opinions about serialization and specifics of message handling, and should be able to configure and use the `DistributedActorSystem` of their choice to get things done.

In general, we propose to embrace the actor style of communication for typical distributed system development, and aim to provide the necessary tools in the language, and runtime to make this a pleasant and nice default go-to experience for developers.

Distributed actors may not serve *all* possible use-cases where networking is involved, but we believe a large group of applications and systems will benefit from them, as the ecosystem gains mature `DistributedActorSystem` implementations.

#### Example scenario

In this proposal we will focus only on the runtime aspects of distributed actors and methods, i.e. what happens in order to create, send, and receive messages formed when a distributed method is called on a remote actor. For more details on distributed actor isolation and other compile-time checks, please refer to [SE-0336: Distributed Actor Isolation][isolation].

We need to pass around distributed actors in order to invoke methods on them at some later point in time. We need those actors to declare `distributed` methods such that we have something we can message them with, and there must be some lifecycle and registration mechanisms related to them.

One example use case we can keep in mind is a simple turn-based `Game` which showcases most of the capabilities we come to expect of distributed actors:

```swift
distributed actor Player {
  // ...

  distributed func makeMove() -> Move { ... }

  distributed func gameFinished(result: GameResult) {
    if result.winner == self {
      print("I WON!")
    } else {
      print("Player \(result.winner) won the game.")
    }
  }
}

distributed actor Game {
  var state: GameState = ...

  // players can be located on different nodes
  var players: Set<Player> = []

  distributed func playerJoined(_ player: Player) {
    others.append(player)
    if others.count >= 2 { // we need 2 other players to start a game
      Task { try await self.start() }
    }
  }

  func start() async throws {
    state = .makeNewGameState(with: players)
    while !state.finished {
      for player in players {
        let move = try await p.makeMove() // TODO: handle failures, e.g. "move timed-out"
        state.apply(move, by: player)
      }
    }

    let winner = state.winner
    try await game.finishedResult
  }
}
```

This code snippet showcases what kind of distributed actors one might want to implement – they represent addressable identities in a system where players may be hosted on different hosts or devices, and we'd like to communicate with any of them from the `Game` actor which manages the entire game's state. Players may be on the same host as the `Game` actor, or on different ones, but we never have to change the implementation of `Game` to deal with this – thanks to distributed actors and the concept of location transparency, we can implement this piece of code once, and run it all locally, or distributed without changing the code specifically for either of those cases.

### Caveat: Low-level implementation details

This proposal includes low-level implementation details in order to showcase how one can use to build a real, efficient, and extensible distributed actor system using the proposed language runtime. It is primarily written for distributed actor system authors, which need to understand the underlying mechanisms which distributed actors use.

End users, who just want to use _distributed actors_, and not necessarily _implement_ a distributed actor system runtime, do not need to dive deep as deep into this proposal, and may be better served by reading [SE-0366: Distributed Actor Isolation][isolation] which focuses on how distributed actors are used. Reading this — runtime — proposal, however, will provide additional insights as to why distributed actors are isolated the way they are.

This proposal focuses on how a distributed actor system runtime can be implemented. Because this language feature is extensible, library authors may step in and build their own distributed actor runtimes. It is expected that there will be relatively few, but solid actor system implementations eventually, yet their use would apply to many many more end-users than actor system developers.

## Detailed design

This section is going to deep dive into the runtime details and its interaction with user provided `DistributedActorSystem` implementations. Many of these aspects are not strictly necessary to internalize by end-user/developer, who only wants to write some distributed actors and have them communicate using *some* distributed actor system.

### The `DistributedActorSystem` protocol

At the core of everything distributed actors do, is the `DistributedActorSystem` protocol. This protocol is open to be implemented by anyone, and can be used to extend the functionality of distributed actors to various environments.

Building a solid actor system implementation is not a trivial task, and we only expect a handful of mature implementations to take the stage eventually.

> At the time of writing, we–the proposal authors–have released a work in progress [peer-to-peer cluster actor system implementation](https://www.swift.org/blog/distributed-actors/) that is tracking this evolving language feature. It can be viewed as a reference implementation for the language features and `DistributedActorSystem` protocol discussed in this proposal.
> 

Below we present the full listing of the `DistributedActorSystem` protocol, and we'll be explaining the specific methods one by one as we go:

```swift
// Module: _Distributed

protocol DistributedActorSystem: Sendable {
  /// The type of `ID` assigned to a distributed actor while initializing with this actor system.
  /// The identity should be meaningfully unique, in the sense that ID equality should mean referring to the
  /// same distributed actor.
  ///
  /// A distributed actor created using a specific actor system will use the system's `ActorID` as
  /// the `ID` type it stores and for its `Hashable` implementation.
  ///
  /// ### Implicit distribute actor `Codable` conformance
  /// If the `ActorID` (and therefore also the `DistributedActor.ID`) conforms to `Codable`,
  /// the `distributed actor` will gain an automatically synthesized conformance to `Codable` as well.
  associatedtype ActorID: Sendable & Hashable

  /// The specific type of the invocation encoder that will be created and populated
  /// with details about the invocation when a remote call is about to be made.
  ///
  /// The populated instance will be passed to the remote call from where it can be
  /// used to serialize into a message format in order to perform the remote invocation.
  associatedtype InvocationEncoder: DistributedTargetInvocationEncoder

  /// The specific type of invocation decoder used by this actor system.
  ///
  /// An instance of this type must be passed to `executeDistributedTarget` which
  /// extracts arguments and applies them to the local target of the invocation.
  associatedtype InvocationDecoder: DistributedTargetInvocationDecoder

  /// The serialization requirement that will be applied to all distributed targets used with this system.
  ///
  /// An actor system is still allowed to throw serialization errors if a specific value passed to a distributed
  /// func violates some other restrictions that can only be checked at runtime, e.g. checking specific types
  /// against an "allow-list" or similar. The primary purpose of the serialization requirement is to provide
  /// compile time hints to developers, that they must carefully consider evolution and serialization of
  /// values passed to and from distributed methods and computed properties.
  associatedtype SerializationRequirement
    where SerializationRequirement == InvocationEncoder.SerializationRequirement,
          SerializationRequirement == InvocationDecoder.SerializationRequirement

  // ==== ---------------------------------------------------------------------
  // - MARK: Actor Lifecycle

  /// Called by a distributed when it begins its initialization (in a non-delegating init).
  ///
<<<<<<< HEAD
  /// The returned `ID` stored by the distributed actor and is used to uniquely identify and
  /// locate the actor within the system. Once `actorReady` is called resolving this `ID`
  /// with `resolve(_:as:)` should return the same instance was just assigned this identity.
  ///
  /// The system should take special care to not assign two actors the same `ID`, and the `ID`
  /// must remain valid until it is resigned (see `resignID(_:)`).
  func assignID<Act>(_ actorType: Act.Type) -> ActorID
      where Act: DistributedActor,
            Act.ID == ActorID
=======
  /// The system should take special care to not assign two actors the same 'ID', and the 'ID'
  /// must remain valid until it is resigned (see 'resignID(_:)').
  func assignID<Actor>(_ actorType: Actor.Type) -> ActorID
      where Actor: DistributedActor,
            Actor.ID == ActorID
>>>>>>> 44aba812

  /// Automatically called by in every distributed actor's non-delegating initializer.
  ///
  /// The call is made specifically before the `self` of such distributed actor is about to
  /// escape, e.g. via a function call, closure or otherwise. If no such event occurs the
  /// call is made at the end of the initializer.
  ///
  /// The passed `actor` is the `self` of the initialized actor, and its `actor.id` is expected
  /// to be of the same value that was assigned to it in `assignID`.
  ///
  /// After the ready call returns, it must be possible to resolve it using the 'resolve(_:as:)'
  /// method on the system.
<<<<<<< HEAD
  func actorReady<Act>(_ actor: Act)
      where Act: DistributedActor,
            Act.ID == ActorID
=======
  func actorReady<Actor>(_ actor: Actor)
      where Actor: DistributedActor,
            Actor.ID == ActorID
>>>>>>> 44aba812

  /// Called when the distributed actor is deinitialized (or has failed to finish initializing).
  ///
  /// The system may release any resources associated with this actor id, and should not make
  /// further attempts to deliver messages to the actor identified by this identity.
  func resignID(_ id: ActorID)

  // ==== ---------------------------------------------------------------------
  // - MARK: Resolving distributed actors

  /// Resolve a local or remote actor address to a real actor instance, or throw if unable to.
  /// The returned value is either a local actor or proxy to a remote actor.
  ///
  /// Resolving an actor is called when a specific distributed actors `init(from:)`
  /// decoding initializer is invoked. Once the actor's identity is deserialized
  /// using the `decodeID(from:)` call, it is fed into this function, which
  /// is responsible for resolving the identity to a remote or local actor reference.
  ///
  /// If the resolve fails, meaning that it cannot locate a local actor managed for
  /// this identity, managed by this transport, nor can a remote actor reference
  /// be created for this identity on this transport, then this function must throw.
  ///
  /// If this function returns correctly, the returned actor reference is immediately
  /// usable. It may not necessarily imply the strict *existence* of a remote actor
  /// the identity was pointing towards, e.g. when a remote system allocates actors
  /// lazily as they are first time messaged to, however this should not be a concern
  /// of the sending side.
  ///
  /// Detecting liveness of such remote actors shall be offered / by transport libraries
  /// by other means, such as "watching an actor for termination" or similar.
<<<<<<< HEAD
  func resolve<Act>(_ id: ActorID, as actorType: Act.Type) throws -> Act?
      where Act: DistributedActor,
            Act.ID: ActorID,
            Act.SerializationRequirement == Self.SerializationRequirement

=======
  func resolve<Actor>(_ id: ActorID, as actorType: Actor.Type) throws -> Actor?
      where Actor: DistributedActor,
            Actor.ID: ActorID,
            Actor.SerializationRequirement == Self.SerializationRequirement
  
>>>>>>> 44aba812
  // ==== ---------------------------------------------------------------------
  // - MARK: Remote Target Invocations

  /// Invoked by the Swift runtime when a distributed remote call is about to be made.
  ///
  /// The returned `InvocationEncoder` will be populated with all
  /// generic substitutions, arguments, and specific error and return types
  /// that are associated with this specific invocation.
  func makeInvocationEncoder() -> InvocationEncoder

  // We'll discuss the remoteCall method in detail in this proposal.
  // It cannot be declared as protocol requirement, and remains an ad-hoc
  // requirement like this:
  /// Invoked by the Swift runtime when making a remote call.
  ///
  /// The `invocation` is the arguments container that was previously created
  /// by `makeInvocationEncoder` and has been populated with all arguments.
  ///
  /// This method should perform the actual remote function call, and await for its response.
  ///
  /// ## Errors
  /// This method is allowed to throw because of underlying transport or serialization errors,
  /// as well as by re-throwing the error received from the remote callee (if able to).
  //
  // Ad-hoc protocol requirement
  func remoteCall<Actor, Failure, Success>(
      on actor: Actor,
      target: RemoteCallTarget,
      invocation: InvocationEncoder,
<<<<<<< HEAD
      throwing: Err.Type,
      returning: Res.Type
  ) async throws -> Res
      where Act: DistributedActor,
            Act.ID == ActorID,
            Err: Error,
            Res: Self.SerializationRequirement

  /// Invoked by the Swift runtime when making a remote call to a `Void` returning function.
=======
      throwing: Failure.Type,
      returning: Success.Type
  ) async throws -> Success
      where Actor: DistributedActor,
            Actor.ID == ActorID,
            Failure: Error,
            Success: Self.SerializationRequirement
  
  /// Invoked by the Swift runtime when making a remote call to a 'Void' returning function.
>>>>>>> 44aba812
  ///
  /// ( ... Same as `remoteCall` ... )
  //
  // Ad-hoc protocol requirement
  func remoteCallVoid<Actor, Error>(
      on actor: Actor,
      target: RemoteCallTarget,
      invocation: InvocationEncoder,
      throwing: Failure.Type
  ) async throws
      where Actor: DistributedActor,
            Actor.ID == ActorID,
            Failure: Error
}

/// A distributed 'target' can be a `distributed func` or `distributed` computed property.
///
/// The actor system should encode the identifier however it sees fit,
/// and transmit it to the remote peer in order to invoke identify the target of an invocation.
public struct RemoteCallTarget: Hashable {
  /// The mangled name of the invoked distributed method.
  ///
  /// It contains all information necessary to lookup the method using `executeDistributedActorMethod(...)`
  var mangledName: String { ... }

  /// The human-readable "full name" of the invoked method, e.g. 'Greeter.hello(name:)'.
  var fullName: String { ... }
}
```

In the following sections, we will be explaining how the various methods of a distributed system are invoked by the Swift runtime.

### Implicit Distributed Actor Properties

Distributed actors have two properties that are crucial for the inner workings of actors that we'll explore during this proposal: the `id` and `actorSystem`.

These properties are synthesized by the compiler, in every `distributed actor` instance, and they witness the `nonisolated` property requirements defined on the `DistributedActor` protocol.

The `DistributedActor` protocol (defined in [SE-0336][isolation]), defines those requirements:

```swift
protocol DistributedActor {
  associatedtype ActorSystem: DistributedActorSystem

  typealias ID = ActorSystem.ActorID
  typealias SerializationRequirement: ActorSystem.SerializationRequirement

  nonisolated var id: ID { get }
  nonisolated var actorSystem: ActorSystem { get }

  // ...
}
```

which are witnessed by *synthesized properties* in every specific distributed actor instance.

Next, we will discuss how those properties get initialized, and used in effectively all aspects of a distributed actor's lifecycle.

### Initializing Distributed Actors

At runtime, a *local* `distributed actor` is effectively the same as a local-only `actor`. The allocated `actor` instance is a normal `actor`. However, its initialization is a little special, because it must interact with its associated actor system to make itself available for remote calls.

We will focus on non-delegating initializers, as they are the ones where distributed actors cause additional things to happen.

> Please note that **initializing** a distributed actor with its `init` always returns a **local** reference to a new actor. The only way to obtain a a remote reference is by using the `resolve(id:using:)` method, which is discussed in [Resolving Distributed Actors](#resolving-distributed-actors).

Distributed actor initializers inject a number of calls into specific places of the initializer's body. These calls allow for the associated actor system to manage the actor's identity, and availability to remote calls. Before we dive into the details, the following diagram outlines the various calls that will be explained in this section:

```
┌────────────────────────────┐               ┌──────────────────────────┐
│  distributed actor MyActor │               │ MyDistributedActorSystem │
└────────────────────────────┘               └──────────────────────────┘
      │                                                    │
 init(...)                                                 │
      │                                                    │
      │── // self.id = actorSystem.assignID(Self.self) ───▶│ Generate and reserve ID
      │                                                    │
      │   // self.actorSystem = system                     │
      │                                                    │
      │   <initialize other properties...>                 │
      │                                                    │
      │── // actorSystem.actorReady(self) ────────────────▶│ Store a mapping (ID -> some DistributedActor)
      │                                                    │
     ...                                                  ...
      │                                                    │
      ◌ deinit ─ // actorSystem.resignID(self.id) ────────▶│ Remove (ID -> some DistributedActor) mapping
                                                           │
                                                          ...
```

### Distributed Actor initializers

A non-delegating initializer of a type must *fully initialize* it. The place in code where an actor becomes fully initialized has important and specific meaning to actor isolation which is defined in depth in [SE-0327: On Actors and Initialization](https://github.com/apple/swift-evolution/blob/main/proposals/0327-actor-initializers.md). Not only that, but once fully initialized it is possible to escape `self` out of a (distributed) actor's initializer. This aspect is especially important for distributed actors, because it means that once fully initialized they _must_ be registered with the actor system as they may be sent to other distributed actors and even sent messages to.

All non-delegating initializers must accept a parameter that conforms to the `DistributedActorSystem` protocol. The type-checking rules of this are explained in depth in [SE-0336: Distributed Actor Isolation][isolation]. The following are examples of well-formed initializers:

```swift
distributed actor DA {
  // synthesized:
  // init(system: Self.ActorSystem) {} // ✅ no user defined init, so we synthesize a default one
}

distributed actor DA2 {
  init(system: Self.ActorSystem) {} // ✅ ok, accepting the appropriate system type

  init(other: Int, system: Self.ActorSystem) {} // ✅ ok, other parameters are fine, in any order
  init(on system: Self.ActorSystem, with number: Int) {} // ✅ ok, other parameters are fine, in any order

  init(node: ClusterSystem) {} // ✅ ok, labels don't matter
}

distributed actor DA3 {
  convenience init() {
    self.init(system: someGlobalSystem) {} // ✅ ok to delegate with default value, but generally a bad idea
  }
}
```

These initializers are ill-formed since they are missing the necessary parameter:

```swift
distributed actor DA {
  init(system: SomeActorSystem, too many: SomeActorSystem) { ... }
  // ❌ error: designated distributed actor initializer 'init(transport:too:)' must accept exactly one ActorTransport parameter, found 2

  init(x: String) {}
  // ❌ error: designated distributed actor initializer 'init(x:)' is missing required ActorTransport parameter
}
```

To learn more about the specific restrictions, please refer to [SE-0336: Distributed Actor Isolation][isolation].

Now in the next sections, we will explore in depth why this parameter was necessary to enforce to begin with.

#### Initializing `actorSystem` and `id` properties

The first reason is that we need to initialize the `actorSystem` stored property.

This is also necessary for any distributed actor's default initializer, which is synthesized when no user-defined initializer is provided. It is similar to the no-argument default initializer that is synthesized for classes and actors:

```swift
// user defined:
distributed actor DA {}

// ~~~ synthesized ~~~
distributed actor DA: DistributedActor {
  init(system: Self.ActorSystem) { ... }
}
// ~~~ end of synthesized ~~~
```

The `system` argument is necessary to initialize the actors synthesized `id` and `actorSystem` properties. Let us now discuss how this is done.

The `actorSystem` property is the simpler one of the two, because we just need to store the passed-in `system` into the local property. The compiler synthesizes code that does this in any designated initializer of distributed actors:

```swift
distributed actor DA {
  // let id: ID
  // let actorSystem: ActorSystem

  init(system: Self.ActorSystem) {
    // ~~~ synthesized ~~~
    self.actorSystem = system
    // ...
    // ~~~ end of synthesized ~~~
  }
}
```

The initialization of the `id` property is a little more involved. We need to communicate with the `system` used to initialize the distributed actor, for it is the `ActorSystem` that allocates and manages identifiers. In order to obtain a fresh `ID` for the actor being initialized, we need to call `system`'s `assignID` method. This is done before any user-defined code is allowed to run in the actors designated initializer, like this:

```swift
distributed actor DA {
  let number: Int
  // user defined:
  init(system: ActorSystem) {
    self.number = 42
  }

  // ~~~ synthesized ~~~
  init(system: ActorSystem) {
    // ~~ injected property initialization ~~
    self.actorSystem = system
    self.id = system.assignID(Self.self)
    // ~~ end of injected property initialization ~~

    // user-defined code follows...
    self.number = 42

    // ...
  }
  // ~~~ end of synthesized ~~~
}
```

### Ready-ing Distributed Actors

So far, the initialization process was fairly straightforward. We only needed to find a way to initialize the stored properties, and that's it. There is one more step though that is necessary to make distributed actors work: "ready-ing" the actor.

As the actor becomes fully initialized, the type system allows escaping its `self` through method calls or closures. There are a number of rules which govern the isolation state of `self` of any actor during its initializer, which are fully explained in: [SE-0327: On Actor Initialization](https://github.com/apple/swift-evolution/blob/main/proposals/0327-actor-initializers.md). Distributed actor initializers are subject to the same rules, and in addition to that they inject an `actorReady(self)` at the point where self would have become nonisolated under the rules explained in SE-0327.

This call is necessary in order for the distributed actor system to be able to resolve an incoming `ID` (that it knows, since it assigned it) to a specific distributed actor instance (which it does not know, until `actorReady` is called on the system). This means that there is a state between the `assignID` and `actorReady` calls, during which the actor system cannot yet properly resolve the actor.

A distributed actor becomes "ready", and transparently invokes `actorSystem.ready(self)`, during its non-delegating initializer just _before_ the actor's `self` first escaping use, or at the end of the initializer if no explicit escape is found.

This rule is not only simple to remember, but also consistent between synchronous and asynchronous initializers. The rule plays also very well with the flow-isolation treatment of self in plain actors.

The following snippets illustrate where the ready call is emitted by the compiler:

```swift
distributed actor DA {
  let number: Int

  init(sync system: ActorSystem) {
    // << self.actorSystem = system
    // << self.id = system.assignID(Self.self)
    self.number = 42
    // << system.actorReady(self)
  }

  init(sync system: ActorSystem) {
    // << self.actorSystem = system
    // << self.id = system.assignID(Self.self)
    self.number = 42
    // << system.actorReady(self)
    Task.detached { // escaping use of `self`
      await self.hello()
    }
  }
}
```

If the self of the actor were to be escaped on multiple execution paths, the ready call is injected in all apropriate paths, like this:

```swift
distributed actor DA {
  let number: Int
  init(number: Int, system: ActorSystem) async {
    // << self.actorSystem = system
    // << self.id = system.assignID(Self.self)
    if number % 2 == 0 {
      print("even")
      self.number = number
      // << system.actorReady(self)
      something(self)
    } else {
      print("odd")
      self.number = number
      // << system.actorReady(self)
      something(self)
    }
  }
}
```

Special care needs to be taken about the distributed actor and actor system interaction in the time between the `assignID` and `actorReady` calls, because during this time the system is unable to *deliver* an invocation to the target actor. However, it is always able to recognize that an ID is known, but just not ready yet – the system did create and assign the ID after all.

This should not be an issue for developers using distributed actors, but actor system authors need to be aware of this interval between the actor ID being reserved and readies. We suggest "reserving" the ID immediately in `assignID` in order to avoid issuing the same ID to multiple actors which can yield unexpected behavior when handling incoming messages.

Another thing to be aware of is "long" initializers, which take a long time to complete which may sometimes be the case with asynchronous initializers. For example, consider this initializer which performs a lot of work on the passed in items before returning:

```swift
init(items: [Item], system: ActorSystem) async {
  // << self.id = system.assignID(Self.self)
  for await item in items {
    await compute(item)
  }
  // ...
  // ...
  // ?? what if init "never" returns" ??
  // ...
  // ...
  // << system.actorReady(self)
}
```

This is arguably problematic for any class, struct or actor, however for distributed actors this also means that the period of time during an ID was assigned and will finally be readied can be potentially quite long. In general, we discourage such "long running" initializers as they make use of the actor in distribution impossible until it is readied. On the other hand, though, it can only be used in distribution once the initializer returns in any case so this is a similar problem to any long running initializer.

#### Ready-ing Distributed Actors, exactly once

Another interesting case the `actorReady` synthesis in initializers needs to take care of is triggering the `actorReady` call only *once*, as the actor first becomes fully initialized. The following snippet does a good job showing an example of where it can manifest:

```swift
distributed actor DA {
  var int: Int
  init(system: ActorSystem) async {
    var loops = 10
    while loops > 0 {
      self.int = loops
      // ~ AT THE FIRST ITERATION ~
      // ~ become fully initialized ~
      // ...
      escape(self)

      loops -= 1
    }
  }
}
```

This actor performs a loop during which it assigns values to `self.int`, the actor becomes fully initialized the first time this loop runs.

We need to emit the `actorReady(self)` call, only once, and we should not repeatedly call the actor system's `actorReady` method which would force system developers into weirdly defensive implementations of this method. Thankfully, this is possible to track in the compiler, and we can emit the ready call only once, based on internal initialization marking mechanisms (that store specific bits for every initialized field).

The synthesized (pseudo-)code therefore is something like this:

```swift
distributed actor DA {
  var int: Int
  init(system: ActorSystem) {
    // initialized properties bitmap: INITMAP
    // << self.actorSystem = system
    // MARK INITMAP[actorSystem] = INITIALIZED
    // << self.id = system.assignID(Self.self)
    // MARK INITMAP[id] = INITIALIZED

    var loops = 10
    while loops > 0 {
      self.int = loops
      // MARK INITMAP[int] = INITIALIZED
      // INITMAP: FULLY INITIALIZED
      //
      // IF INITMAP[IMPLICIT_HOP_TO_SELF] != DONE {
      //   << <hop to self executor>
      //   MARK INITMAP[IMPLICIT_HOP_TO_SELF] = DONE
      // }
      //
      // IF INITMAP[ACTOR_READY] != INITIALIZED {
      //   << system.actorReady(self)
      //   MARK INITMAP[ACTOR_READY] = INITIALIZED
      // }
      escape(self)

      loops -= 1
    }
  }
}
```

Using this technique we are able to emit the ready call only once, and put off the complexity of dealing with repeated ready calls from distributed actor system library authors.

> The same technique is used to avoid hopping to the self executor 10 times, and the implicit hop-to-self is only performed once, on the initial iteration where the actor became fully initialized.

Things get more complex in face of failable as well as throwing initializers. Specifically, because we not only have to assign identities, we also need to ensure that they are resigned when the distributed actor is deallocated. In the simple, non-throwing initialization case this is simply done in the distributed actor's `deinit`. However, some initialization semantics make this more complicated.

### Resigning Distributed Actor IDs

In addition to assigning `ID` instances to specific actors as they get created, we must also *always* ensure the `ID`s assigned are resigned as their owning actors get destroyed.

Resigning an `ID` allows the actor system to release any resources it might have held in association with this actor. Most often this means removing it from some internal lookup table that was used to implement the `resolve(ID) -> Self` method of a distributed actor, but it could also imply tearing down connections, clearing caches, or even dropping any in-flight messages addressed to the now terminated actor.

In the simple case this is trivially solved by deinitialization: we completely initialize the actor, and once it deinitializes, we invoke `resignID` in the actor's deinitializer:

```swift
deinit {
  // << self.actorSystem.resignID(self.id)
}
```

This also works with user defined deinitializers, where the resign call is injected as the *first* operation in the deinitializer:

```swift
// user-defined deinit
deinit {
  // << self.actorSystem.resignID(self.id)
  print("deinit \(self.id)")
}
```

Things get more complicated once we take into account the existence of *failable* and *throwing* initializers. Existing Swift semantics around those types of initializers, and their effect on if and when `deinit` is invoked mean that we need to take special care of them.

Let us first discuss [failable initializers](https://docs.swift.org/swift-book/LanguageGuide/Initialization.html#ID224), i.e. initializers which are allowed to assign `nil` during their initialization. As actors allow such initializers, distributed actors should too, in order to make the friction of moving from local-only to distributed actors as small as possible.

```swift
distributed actor DA {
  var int: Int

  init?(int: Int, system: ActorSystem) {
    // << self.actorSystem = system
    // << self.id = actorSystem.assignID(Self.self)
    // ...
    if int < 10 {
      // ...
      // << self.actorSystem.resignID(self.id)
      return nil
    }
    self.int = int
    // << self.actorSystem.actorReady(self)
  }

  // deinit {
  //   << self.actorSystem.resignID(self.id)
  // }
}
```

Due to rules about actor and class init/deinit, when we `return nil` from a failable initializer, its deinitializer *does not run* (!). Because of this, we cannot rely on the deinit to resign the ID as we'd leave an un-used, but still registered identity hanging in the actor system, and the `resignID` is injected just before the "failing return" from such initializer. This is done transparently, and neither distributed actor developers nor actor system developers need to worry about this: the ID is always resigned properly.

> This does mean that `resignID` may be called without `actorReady` having ever been called! The system should react to this as it would to any usual resignID and free any resources associated with the identifier.

Next, we need to discuss *throwing* initializers, and their multiple paths of execution. Again, rules about class and actor deinitialization, are tightly related to whether a type's `deinit` will be executed or not, so let us analyse the following example:

```swift
distributed actor DA {
  var int: Int

  init(int: Int, system: ActorSystem) throws {
    // << self.actorSystem = system
    // << self.id = system.assignID(Self.self)
    // ...
    if int <= 1 {
      // ...
      // << self.actorSystem.resignID(self.id)
      throw Boom() // [1]
    }

    if int <= 2 {
      self.int = int
      // ~ become fully initialized ~
      throw Boom() // [2]
    }

    throw Boom() // Boom for good measure... (same as [2] though)
    // theoretically, the ready call is inserted at the end of the init:
    // << system.actorReady(self)
  }

  init(int: Int, system: ActorSystem) async throws {
    // << self.id = system.assignID(Self.self)
    // ...
    if int <= 1 {
      // ...
      // << self.actorSystem.resignID(self.id)
      throw Boom() // [1]
    }

    if int <= 2 {
      self.int = int
      // ~ become fully initialized ~
      // << system.actorReady(self)
      throw Boom() // [2]
    }

    throw Boom() // Boom for good measure... (same as [2] though)
  }

  // deinit {
  //   << self.actorSystem.resignID(self.id)
  // }
}
```

The actor shown above both has state that it needs to initialize, and it is going to throw. It will throw either before becoming fully initialized `[1]`, or after it has initialized all of its stored properties `[2]`. Swift handles those two executions differently. Only a fully initialized reference type's `deinit` is going to be executed. This means that if the `init` throws at `[1]` we need to inject a `resignID` call there, while if it throws after becoming fully initialized, e.g. on line `[2]` we do not need to inject the `resignID` call, because the actor's `deinit` along with the injected-there `resignID` will be executed instead.

Both the synchronous and asynchronous initializers deal with this situation well, because the resign call must be paired with the assign, and if the actor was called ready before it calls `resignID` it does not really impact the resignation logic.

To summarize, the following are rules that distributed actor system implementors can rely on:

- `assignID(_:)` will be called exactly-once, at the very beginning of the initialization of a distributed actor associated with the system.
- `actorReady(_:)` will be called exactly-once, after all other properties of the distributed actor have been initialized, and it is ready to receive messages from other peers. By construction, it will also always be called after `assignID(_:)`.
- `resignID(_:)` will be called exactly-once as the actor becomes deinitialized, or fails to finish its initialization. This call will always be made after an `assignID(_:)` call. While there may be ongoing racy calls to the transport as the actor invokes this method, any such calls after `resignID(_:)` was invoked should be handled as if actor never existed to begin with.

Note that the system usually should not hold the actor with a strong reference, as doing so inhibits its ability to deinit until the system lets go of it.

### Resolving Distributed Actors

Every distributed actor type has a static "resolve" method with the following signature:

```swift
extension DistributedActor {
  public static func resolve(id: Self.ID, using system: Self.ActorSystem) throws -> Self {
    ...
  }
}
```

This method will return a distributed actor reference, or throw when the actor system is unable to resolve the reference.

The `resolve(id:using:)` method on distributed actors is an interesting case of the Swift runtime collaborating with the `DistributedActorSystem`. The Swift runtime implements this method as calling the passed-in actor system to resolve the ID, and if the system claims that this is a _remote_ reference, the Swift runtime will allocate a _remote_ distributed actor reference, sometimes called a "proxy" instance.

Its implementation can be thought of as follows:

```swift
extension DistributedActor {
  // simplified implementation
  static func resolve(id: Self.ID, using system: ActorSystem) throws -> Self {
    switch try system.resolve(id: id, as: Self.self) {
      case .some(let localInstance):
        return localInstance
      case nil:
        return <<make proxy instance of type Self>>(id: id, system: system)
    }
  }
}
```

Specifically, this calls into the `ActorSystem`'s `resolve(id:as:)` method which has a slightly different signature than the one defined on actors, specifically it can return `nil` to signal the instance is not found in this actor system, but we're able to proxy it.

> The **result** of `resolve(id:using:)` may be a **local instance** of a distributed actor, or a **reference to a remote** distributed actor.

The resolve implementation should be fast, and should be non-blocking. Specifically, it should *not* attempt to contact the remote peer to confirm whether this actor really exists or not. Systems should blindly resolve remote identifiers assuming the remote peer will be able to handle them. Some systems may after all spin up actor instances lazily, upon the first message sent to them etc.

Allocating the remote reference is implemented by the Swift runtime, by creating a fixed-size object that serves only the purpose of proxying calls into the `system.remoteCall`. The `_isDistributedRemoteActor()` function always returns `true` for such a reference.

If the system entirely fails to resolve the ID, e.g. because it was ill-formed or the system is unable to handle proxies for the given ID, it must throw with an error conforming to `DistribtuedActorSystemError`, rather than returning `nil`. An example implementation could look something like this:

```swift
final class ClusterSystem: DistributedActorSystem {
  private let lock: Lock
  private var localActors: [ActorID: AnyWeaklyHeldDistributedActor] // stored into during actorReady

  // example implementation; more sophisticated ones can exist, but boil down to the same idea
<<<<<<< HEAD
  func resolve<ID, Act>(id: ID, as actorType: Act.Type)
      throws -> Act? where Act: DistributedActor,
                           Act.ID == Self.ActorID,
                           Act.SerializationRequirement == Self.SerializationRequirement {
    if validate(id) == .illegal {
=======
  func resolve<ID, Actor>(id: ID, as actorType: Actor.Type)
      throws -> Actor? where Actor: DistributedActor,
                           Actor.ID == Self.ActorID,
                           Actor.SerializationRequirement == Self.SerializationRequirement {
    if validate(id) == .illegal { 
>>>>>>> 44aba812
      throw IllegalActorIDError(id)
    }

    return lock.synchronized {
      guard let known = self.localActors[id] else {
        return nil // not local actor, but we can allocate a remote reference for it
      }
<<<<<<< HEAD

      return try known.as(Act.self) // known managed local instance
=======
      
      return try known.as(Actor.self) // known managed local instance
>>>>>>> 44aba812
    }
  }
}
```

The types work out correctly since it is the specific actor system that has _assigned_ the `ID`, and stored the specific distributed actor instance for the specific `ID`.

> **Note:** Errors thrown by actor systems should conform to the `protocol DistributedActorSystemError: Error {}` protocol. While it is just a marker protocol, but it helps end users understand where an error originated.

Attempting to ready using one type, and resolve using another will cause a throw to happen during the resolve, e.g. like this:

```swift
distributed actor One {}
distributed actor Two {}

let one = One(system: cluster)
try Two.resolve(id: one.id, using: cluster)
// throws: DistributedActorResolveError.wrongType(found: One) // system specific error
```

This is only the case for local instances, though. For remote instances, by design, the local actor system does not track any information about them and as any remote call can fail anyway, the failures surface at call-site (as the remote recipient will fail to be resolved).

### Invoking Distributed Methods

Invoking a distributed method (or distributed computed property) involves a number of steps that occur on two "sides" of the call.

The local/remote wording which works well with actors in general can get slightly confusing here, because every call made "locally" on a "remote reference", actually results in a "local" invocation execution on the "remote system". Instead, we will be using the terms "**sender**" and "**recipient**" to better explain which side of a distributed call we are focusing on.

As was shown earlier, invoking a `distributed func` essentially can follow one of two execution paths:

- if the distributed actor instance was **local**:
  - the call is made directly, as if it was a plain-old local-only `actor`
- if the distributed actor was **remote**:
  - the call must be transformed into an invocation that will be offered to the `system.remoteCall(...)` method to execute

The first case is governed by normal actor execution rules. There might be a execution context switch onto the actor's executor, and the actor will receive and execute the method call as usual.

In this section, we will explain all the steps involved in the second, remote, case of a distributed method call. The invocations will be using two very important types that represent the encoding and decoding side of such distributed method invocations.

The full listing of those types is presented below:

```swift
protocol DistributedActorSystem: ... {
  // ...
  associatedtype InvocationEncoder: DistributedTargetInvocationEncoder
  associatedtype InvocationDecoder: DistributedTargetInvocationDecoder

  func makeInvocationEncoder() -> InvocationEncoder
}
```



```swift
public protocol DistributedTargetInvocationEncoder {
  associatedtype SerializationRequirement

  /// Record a type of generic substitution which is necessary to invoke a generic distributed invocation target.
  ///
  /// The arguments must be encoded order-preserving, and once `decodeGenericSubstitutions`
  /// is called, the substitutions must be returned in the same order in which they were recorded.
  mutating func recordGenericSubstitution<T>(_ type: T.Type) throws

  /// Record an argument of `Argument` type in this arguments storage.
  //
  // Ad-hoc requirement.
  mutating func recordArgument<Argument: SerializationRequirement>(_ argument: Argument) throws

  /// Record the error type thrown by the distributed invocation target.
  /// If the target does not throw, this method will not be called and the error type can be assumed `Never`.
  //
  // Ad-hoc requirement.
  mutating func recordErrorType<E: Error>(_ type: E.Type) throws

  /// Record the return type of the distributed method.
  /// If the target does not return any specific value, this method will not be called and the return type can be assumed `Void`.
  //
  // Ad-hoc requirement.
  mutating func recordReturnType<R: SerializationRequirement>(_ type: R.Type) throws

  /// All values and types have been recorded.
  /// Optionally "finalize" the recording, if necessary.
  mutating func doneRecording() throws
}
```



```swift
public protocol DistributedTargetInvocationDecoder {
  associatedtype SerializationRequirement

  mutating func decodeGenericSubstitutions() throws -> [Any.Type]

  /// Attempt to decode the next argument from the underlying buffers into pre-allocated storage
  /// pointed at by 'pointer'.
  ///
  /// This method should throw if it has no more arguments available, if decoding the argument failed,
  /// or, optionally, if the argument type we're trying to decode does not match the stored type.
  //
  // Ad-hoc protocol requirement
  mutating func decodeNextArgument<Argument: SerializationRequirement>() throws -> Argument

  mutating func decodeErrorType() throws -> Any.Type?

  mutating func decodeReturnType() throws -> Any.Type?
}
```

#### Sender: Invoking a distributed method

A call to a distributed method (or computed property) on a remote distributed actor reference needs to be turned into a runtime introspectable representation which will be passed to the `remoteCall` method of a specific distributed actor system implementation.

In this section, we'll see what happens for the following `greet(name:)` distributed method call:

```swift
// distributed func greet(name: String) -> String { ... }

try await greeter.greet(name: "Alice")
```

Such invocation is calling the method via a "distributed thunk" rather than directly. The "distributed thunk" is synthesized by the compiler for every `distributed func`, and can be illustrated by the following snippet:

```swift
// ~~~~~~~~~~~~~~~~~~~~~~~~~~~~~~ SYNTHESIZED ~~~~~~~~~~~~~~~~~~~~~~~~~~~~~~~~~
extension Greeter {
  // synthesized; not user-accessible thunk for: greet(name: String) -> String
  nonisolated func greet_$distributedThunk(name: String) async throws -> String {
    guard _isDistributedRemoteActor(self) else {
      // the local func was not throwing, but since we're nonisolated in the thunk,
      // we must hop to the target actor here, meaning the 'await' is always necessary.
      return await self.greet(name: name)
    }

    // [1] prepare the invocation object:
    var invocation = self.actorSystem.makeInvocationEncoder()

    // [1.1] if method has generic parameters, record substitutions
    // e.g. for func generic<A, B>(a: A, b: B) we would get two substitutions,
    // for the generic parameters A and B:
    //
    // << invocation.recordGenericSubstitution(<runtime type of a>)
    // << invocation.recordGenericSubstitution(<runtime type of b>)

    // [1.2] for each argument, synthesize a specialized recordArgument call:
    try invocation.recordArgument(name)

    // [1.3] if the target was throwing, record Error.self,
    // otherwise do not invoke recordErrorType at all.
    //
    // << try invocation.recordErrorType(Error.self)

    // [1.4] we also record the return type; it may or may not be necessary to
    // transmit over the wire but if necessary, the system may choose to do so.
    //
    // This call is not made when the return type is Void.
    try invocation.recordReturnType(String.self)

    // [1.5] done recording arguments
    try invocation.doneRecording()

    // [2] invoke the `remoteCall` method of the actor system
    return try await self.actorSystem.remoteCall(
      on: self,
      target: RemoteCallTarget(...),
      invocation: invocation,
      throwing: Never.self, // the target func was not throwing
      returning: String.self
    )
  }
}
```

The synthesized thunk is always throwing and asynchronous. This is correct because it is only invoked in situations where we might end up calling the `actorSystem.remoteCall(...)` method, which by necessity is asynchronous and throwing.

The thunk is `nonisolated` because it is a method that can actually run on a *remote* instance, and as such is not allowed to touch any other state than other nonisolated stored properties. This is specifically designed such that the thunk and actor system are able to access the `id` of the actor (and the `actorSystem` property itself) which is necessary to perform the actual remote message send.

The `nonisolated` aspect of the method has another important role to play: if this invocation happens to be on a local distributed actor, we do not want to "hop" executors twice. If this invocation were on a local actor, only accessing `nonisolated` state, or for other reasons the hop could be optimized away, we want to keep this ability for the optimizer to do as good of a job as it would for local only actors. If the instance was remote, we don't need to suspend early at all, and we leave it to the `ActorSystem` to decide when exactly the task will suspend. For example, the system may only suspend the call after it has sent the bytes synchronously over some IPC channel, etc. The semantics of to suspend are highly dependent on the specific underlying transport, and thanks to this approach we allow system implementations to do the right thing, whatever that might be: they can suspend early, late, or even not at all if the call is known to be impossible to succeed.

Note that the compiler will pass the `self` of the distributed *known-to-be-remote* actor to the `remoteCall` method on the actor system. This allows the system to check the passed type for any potential, future, customization points that the actor may declare as static properties, and/or conformances affecting how a message shall be serialized or delivered. It is impossible for the system to access any of that actor's state, because it is remote after all. The one piece of state it will need to access though is the actor's `id` because that is signifying the *recipient* of the call.

The thunk creates the `invocation` container `[1]` into which it records all arguments. Note that all these APIs are using only concrete types, so we never pay for any existential wrapping or other indirections. The `record...` calls are expected to serialize the values, using any mechanism they want to, and thanks to the fact that the type performing the recording is being provided by the specific `ActorSystem`, it also knows that it can rely on the arguments to conform to the system's `SerializationRequirement`.

The first step in the thunk is to record any "generic substitutions" `[1.1]` if they are necessary. This makes it possible for remote calls to support generic arguments, and even generic distributed actors. The substitutions are not recorded for call where the generic context is not necessary for the invocation. For a generic method, however, the runtime will invoke the `recordGenericTypeSubstitution` with _concrete_ generic arguments that are necessary to perform the call. For example, if we declared a generic `echo` method like this:

```swift
distributed func echo<T: SerializationRequirement>(_ value: T) -> T
```

and call it like this:

```swift
try await greeter.echo("Echo!") // typechecks ok; String: SerializationRequirement
```

The Swift runtime would generate the following call:

```swift
try invocation.recordGenericTypeSubstitution(String.self)
```

This method is implemented by a distributed actor system library, and can use this information to double-check this type against an allow-list of types allowed to be transmitted over the wire, and then store and send it over to the recipient such that it knows what type to decode the argument as.

Next, the runtime will record all arguments of the invocation `[1.2]`. This is done in a series of `recordArgument` calls. If the type of actor the target is declared on also includes a generic parameter that is used by the invocation, this also is recorded.

As the `recordArgument(_:)` method is generic over the argument type (`<Argument: SerializationRequirement>`), and requires the argument to conform to `SerializationRequirement` (which in turn was enforced at compile time by [SE-0336][isolation]), the actor system implementation will have an easy time to serialize or validate this argument. For example, if the `SerializationRequirement` was codable — this is where one could invoke `SomeEncoder().encode(argument)` because `Argument` is a concrete type conforming to `Codable`!

Finally, the specific error `[1.3]` and return types `[1.4]` are also recorded. If the function is not throwing, `recordErrorType` is not called. Likewise, if the return type is `Void` the `recordReturnType` is not called.

Recording the error type is mostly future-proofing and currently will only ever be invoked with the `Error.self` or not at all. It allows informing the system if a throw from the remote side is to be expected, and technically, if Swift were to gain typed throws this method could record specific expected error types as well — although we have no plans with regards to typed throws at this point in time.

The last encoder call is `doneRecording()` is made, to signal to the invocation encoder that no further record calls will be made. This is useful since with the optional nature of some of the calls, it would be difficult to know for a system implementation when the invocation is fully constructed. Operations which may want to be delayed until completion could include serialization, de-duplicating values or similar operations which benefit from seeing the whole constructed invocation state in the encoder.

Lastly, the populated encoder, along with additional type and function identifying information is passed to the `remoteCall`, or `remoteCallVoid` method on the actor system which should actually perform the message request/response interaction with the remote actor.

#### Sender: Serializing and Sending Invocations

The next step in making a remote call is serializing a representation of the distributed method (or computed property) invocation. This is done through a series of compiler, runtime, and distributed actor system interactions. These interactions are designed to be highly efficient and customizable. Thanks to the `DistributedTargetInvocationEncoder`, we are able to never resort to existential boxing of values, allow serializers to manage and directly write into their destination buffers (i.e. allowing for zero copies to be performed between the message serialization and the underlying networking layer), and more.

Let us consider a `ClusterSystem` that will use `Codable` and send messages over the network. Most systems will need to form some kind of "Envelope" (easy to remember as: "the thing that contains the **message** and also has knowledge of the **recipient**"). For the purpose of this proposal, we'll define a a `WireEnvelope` and use it in the next snippets to showcase how a typical actor system would work with it. This type is not pre-defined or required by this proposal, but it is something implementations will frequently do on their own:

```swift
// !! ClusterSystem or WireEnvelope are NOT part of the proposal, but serves as illustration how actor systems might !!
// !! implement the necessary pieces of the DistributedActorSystem protocol.                                         !!

final struct ClusterSystem: DistributedActorSystem {
  // ...
  typealias SerializationRequirement = Codable
  typealias InvocationEncoder = ClusterTargetInvocationEncoder
  typealias InvocationDecoder = ClusterTargetInvocationDecoder

  // Just an example, we can implement this more efficiently if we wanted to.
  private struct WireEnvelope: Codable, Sendable {
    var recipientID: ClusterSystem.ActorID // is Codable

    /// Mangled method/property identifier, e.g. in a mangled format
    var identifier: String

    // Type substitutions matter only for distributed methods which use generics:
    var genericSubstitutions: [String]

    // For illustration purposes and simplicity of code snippets we use `[Data]` here,
    // but real implementations can be much more efficient here — packing all the data into exact
    // byte buffer that will be passed to the networking layer, etc.
    var arguments: [Data] // example is using Data, because that's what Codable coders use

    // Metadata can be used by swift-distributed-tracing, or other instrumentations to carry extra information:
    var metadata: [String: [Data]] // additional metadata, such as trace-ids
  }
}
```

Note that `method` property is enough to identify the target of the call, we do not need to carry any extra type information explicitly in the call. The method identifier is sufficient to resolve the target method on the recipient, however in order to support generic distributed methods, we need to carry additional (mangled) type information for any of the generic parameters of this specific method invocation. Thankfully, these are readily provided to us by the Swift runtime, so we'll only need to store and send them over.

> **Note:** An implementation may choose to define any shape of "envelope" (or none at all) that suits its needs. It may choose to transport mangled names of involved types for validation purposes, or choose to not transfer them at all and impose other limitations on the system and its users for the sake of efficiency.
> 
> While advanced implementations may apply compression and other techniques to minimize the overhead of these envelopes — this is a deep topic by itself, and we won't be going in depth on it in this proposal — rest assured though, we have focused on making different kinds of implementations possible with this approach.

Next, we will discuss how the `InvocationEncoder` can be implemented in order to create such `WireEnvelope`.

> Note on ad-hoc requirements: Some of the protocol requirements on the encoder, as well as actor system protocols, are so-called "ad-hoc" requirements. This means that they are not directly expressed in Swift source, but instead the compiler is aware of the signatures and specifically enforces that a type conforming to such protocol implements these special methods.
> 
> Specifically, methods which fall into this category are functions which use the `SerializationRequirement` as generic type requirement. This is currently not expressible in plain Swift, due to limitations in the type system which are difficult to resolve immediately, but in time as this could become implementable these requirements could become normal protocol requirements.
> 
> This tradeoff was discussed at length and we believe it is worth taking, because it allows us to avoid numerous un-necessary type-casts, both inside the runtime and actor system implementations. It also allows us to avoid any existential boxing  and thus lessens the allocation footprint of making remote calls which is an important aspect of the design and use cases we are targeting.

The following listing illustrates how one _could_ implement a `DistributedTargetInvocationEncoder`:

```swift
extension ClusterSystem {
  // typealias InvocationEncoder = ClusterTargetInvocationEncoder

  func makeInvocationEncoder() -> Self.InvocationEncoder {
    return ClusterTargetInvocation(system: system)
  }
}

struct ClusterTargetInvocationEncoder: DistributedTargetInvocationEncoder {
  typealias SerializationRequirement = ClusterSystem.SerializationRequirement

  let system: ClusterSystem
  var envelope: Envelope

    init(system: ClusterSystem) {
      self.system = system
      self.envelope = .init() // new "empty" envelope
    }

    /// The arguments must be encoded order-preserving, and once `decodeGenericSubstitutions`
    /// is called, the substitutions must be returned in the same order in which they were recorded.
    mutating func recordGenericSubstitution<T: SerializationRequirement>(type: T.Type) throws {
      // NOTE: we are showcasing a pretty simple implementation here...
      //       advanced systems could use mangled type names or registered type IDs.
      envelope.genericSubstitutions.append(String(reflecting: T.self))
    }

    mutating func recordArgument<Argument: SerializationRequirement>(argument: Argument) throws {
      // in this implementation, we just encode the values one-by-one as we receive them:
      let argData = try system.encoder.encode(argument) // using whichever Encoder the system has configured
      envelope.arguments.append(argData)
    }

    mutating func recordErrorType<E: Error>(errorType: E.Type) throws {
      envelope.returnType = String(reflecting: returnType)
    }

    mutating func recordReturnType<R: SerializationRequirement>(returnType: R.Type) throws {
      envelope.returnType = String(reflecting: returnType)
    }

    /// Invoked when all the `record...` calls have been completed and the `DistributedTargetInvocation`
    /// will be passed off to the `remoteCall` to perform the remote call using this invocation representation.
    mutating func doneRecording() throws {
      // our impl does not need to do anything here
    }
  }
}
```

The above encoder is going to be called by the Swift runtime as was explained in the previous section.

Once that is complete, the runtime will pass the constructed `InvocationEncoder` to the `remoteCall`:

```swift
 extension ClusterSystem {
  // 'remoteCall' is not a protocol requirement, however its signature is well known to the compiler,
  // and it will invoke the method. We also are guaranteed that the 'Res: Codable' requirement is correct,
  // since the type-system will enforce this conformance thanks to the type-level checks on distributed funcs.
  func remoteCall<Actor, Failure, Success>(
      on actor: Actor,
      target: RemoteCallTarget,
      invocation: Self.InvocationEncoder,
      throwing: Failure.Type,
      returning: Success.Type
  ) async throws -> Success
      where Actor: DistributedActor,
            Actor.ID == ActorID.
            Failure: Error,
            Success: Self.SerializationRequirement {
    var envelope = invocation.envelope

    // [1] the recipient is transferred over the wire as its id
    envelope.recipient = recipient.id

    // [2] the method is a mangled identifier of the 'distributed func' (or var).
    //     In this system, we just use the mangled name, but we could do much better in the future.
    envelope.target = target.mangledName

    // [3] send the envelope over the wire and await the reply:
    let responseData = try await self.underlyingTransport.send(envelope, to: actor.id)

    // [4] decode the response from the response bytes
    // in our example system, we're using Codable as SerializationRequirement,
    // so we can decode the response like this (and never need to cast `as? Codable` etc.):
    try self.someDecoder.decode(as: Res.self, from: data)
  }
}
```

The overall purpose of this `remoteCall` implementation is to create some form of message representation of the invocation and send it off to the remote node (or process) to receive and invoke the target method on the remote actor.

In our example implementation, the `Invocation` already serialized the arguments and stored them in the `Envelope`, so the `remoteCall` only needs to add the information about the call recipient `[1]`, and the target (method or computed property) of the call `[2]`. In our example implementation, we just store the target's mangled name `[2]`, which is simple, but it has its challenges in regard to protocol evolution.

One notable issue that mangled names have is that any change in the method signature will result in not being able to resolve the target method anymore. We are very much aware of the issues this may cause to protocol evolution, and we lay out plans in [Future Work](#future-work) to improve the lookup mechanisms in ways that will even allow adding parameters (with default values), in wire (and ABI) compatible ways.

The final step is handing over the envelope containing the encoded arguments, recipient information, etc., to the underlying transport mechanism `[3]`. The transport does not really have to concern itself with any of the specifics of the call, other than transmitting the bytes to the callee and the response data back. As we get the response data back, we have the concrete type of the expected response and can attempt to decode it `[4]`.

> Note on `remoteCallVoid`: One limitation in the current implementation approach is that a remote call signature cannot handle void returning methods, because of the `Res: SerializationRequirement` requirement on the method.
> 
> This will be possible to solve using the incoming [Variadic Generics](https://forums.swift.org/t/variadic-generics/54511) language feature that is being currently worked on and pitched. With this feature, the return type could be represented as variadic generic and the `Void` return type would be modeled as "empty" tuple, whereas a value return would contain the specific type of the return, this way we would not violate the `Res: SerializationRequirement` when we needed to model `Void` calls.

#### Recipient: Receiving Invocations

On the remote side, there usually will be some receive loop or similar mechanism that is implemented in the transport layer of the actor system. In practice this often means binding a port and receiving TCP (or UDP) packets, applying some form of framing and eventually decoding the incoming message envelope.

Since the communication of the sending and receiving side is going to be implemented by the same type of transport and actor system, receiving the envelopes is straightforward: we know the wire protocol, and follow it to receive enough bytes to decode the `Envelope` which we sent a few sections above.

This part does not have anything specific prescribed in the `DistributedActorSystem` protocol. It is up to every system to implement whichever transport mechanism works for it. While not a "real" snippet, this can be thought of a simple loop over incoming connections, like this:

```swift
// simplified pseudo code for illustration purposes
func receiveLoop(with node: Node) async throws {
  for try await envelopeData in connection(node).receiveEnvelope {
    await self.receive(envelopeData)
  }
}
```

In a real server implementation we'd likely use a [Swift NIO](https://github.com/apple/swift-nio) `ChannelPipeline` to perform this networking, framing and emitting of `Envelope`s, but this is beyond the scope of what we need to explain in this proposal to get the general idea of how this is going to work.

#### Recipient: Deserializing incoming Invocations

Now that we have received all the bytes for one specific envelope, we need to perform a two-step deserialization on it.

First, we'll need to decode the target identifier (e.g. method name, mangled method name, or some other form of target identifier), and the actor `ID` of the recipient. These are necessary to decode always, as we need to locate both the method and actor we're trying to invoke.

Next, the deserialization of the actual message representation of our invocation will take place. However, this is done lazily. Rather than just decoding the values and storing them somewhere in our system implementation, these will be requested by the Swift runtime when it is about to perform the method call.

Before we dive deeper into this, let us visualize how this two-step process is intended to work, by looking at what might be a typical envelope format on the wire:

```c
+------------------------------- ENVELOPE --------------------------------------+
| +---------- HEADER --------++-------------------- MESSAGE ------------------+ |
| | target | recipient | ... || [ ... lazy decoded section: types, args ... ] | |
| +--------------------------++-----------------------------------------------+ |
+-------------------------------------------------------------------------------+
```

We see that as we decode our wire envelope, we are able to get the header section, and all values contained within it eagerly and let the remaining slice of the buffer untouched. It will be consumed during performing of the invocation soon enough. The nice thing about this design is that we're still able to hold onto the actual buffer handed us from the networking library, and we never had to copy the buffer to our own local copies.

Next, we need to prepare for the decoding of the message section. This is done by implementing the remaining protocol requirements on the `ClusterTargetInvocation` type we defined earlier, as well as implementing a decoding iterator of type `DistributedTargetInvocationArgumentDecoder`, as shown below:

```swift
class ClusterTargetInvocationDecoder: DistributedTargetInvocationDecoder {
  typealias SerializationRequirement = Codable

  let system: ClusterSystem
  var bytes: ByteBuffer

  func decodeGenericSubstitutions() throws -> [Any.Type] {
    let subCount = try self.bytes.readInt()

    var subTypes: [Any.Type] = []
    for _ in 0..<subCount {
      let length = try self.bytes.readInt() // read the length of the next substitution
      let typeName = try self.bytes.readString(length: length)
      try subTypes.append(self.system.summonType(byName: typeName))
    }

    return subTypes
  }

  /// Attempt to decode the next argument from the underlying buffers into pre-allocated storage
  /// pointed at by 'pointer'.
  ///
  /// This method should throw if it has no more arguments available, if decoding the argument failed,
  /// or, optionally, if the argument type we're trying to decode does not match the stored type.
  ///
  /// The result of the decoding operation must be stored into the provided 'pointer' rather than
  /// returning a value. This pattern allows the runtime to use a heavily optimized, pre-allocated
  /// buffer for all the arguments and their expected types. The 'pointer' passed here is a pointer
  /// to a "slot" in that pre-allocated buffer. That buffer will then be passed to a thunk that
  /// performs the actual distributed (local) instance method invocation.
  func decodeNextArgument<Argument: SerializationRequirement>() throws {
    try nextDataLength = try bytes.readInt()
    let nextData = try bytes.readData(bytes: nextDataLength)
    // since we are guaranteed the values are Codable, so we can just invoke it:
    return try system.decoder.decode(as: Argument.self, from: bytes)
  }

  func decodeErrorType() throws -> Any.Type? {
    let length = try self.bytes.readInt() // read the length of the type
    guard length > 0 {
      return nil // we don't always transmit it, 0 length means "none"
    }
    let typeName = try self.bytes.readString(length: length)
    return try self.system.summonType(byName: typeName)
  }

  func decodeReturnType() throws -> Any.Type? {
    let length = try self.bytes.readInt() // read the length of the type
    guard length > 0 {
      return nil // we don't always transmit it, 0 length means "none"
    }
    let typeName = try self.bytes.readString(length: length)
    return try self.system.summonType(byName: typeName)
  }
}
```

The general idea here is that the `InvocationDecoder` is *lazy* in its decoding and just stores the remaining bytes of the envelope. All we need to do for now is to implement the Invocation in such way that it expects the decoding methods be invoked in the following order (which is the same as the order on the sending side):

- 0...1 invocation of `decodeGenericArguments`,
- 0...n invocation(s) of `decoder.decodeNextArgument<Argument>`,
- 0...1 invocation of `decodeReturnType`,
- 0...1 invocation of `decodeErrorType`.

Decoding arguments is the most interesting here. This is another case where the compiler and Swift runtime enable us to implement things more easily. Since the `Argument` generic type of the `decodeNextArgument` is ensured to conform to the `SerializationRequirement`, actor system implementations can rely on this fact and have a simpler time implementing the decoding steps. For example, with `Codable` the decoding steps becomes a rather simple task of invoking the usual `Decoder` APIs.

This decoder must be prepared by the actor system and eventually passed to the `executeDistributedTarget` method which we'll discuss next. That, Swift runtime provided, function is the one which will be calling the `decode...` methods and will is able to ensure all the type requirements are actually met and form the correct generic method invocations.

> **Note:** This proposal does not include an implementation for the mentioned `summonType(byName:)` function, it is just one way systems may choose to implement these functions. Possible implementations include: registering all "trusted" types, using mangled names, or something else entirely. This proposal has no opinion about how these types are recovered from the transmitted values.

#### Recipient: Resolving the recipient actor instance

Now that we have prepared our `InvocationDecoder` we are ready to make the next step, and resolve the recipient actor which the invocation shall be made on.

We already discussed how resolving actors works in [Resolving Distributed Actors](#resolving-distributed-actors), however in this section we can tie it into the real process of invoking the target function as well.

In the example we're following so far, the recipient resolution is simple because we have the recipient ID available in the `Envelope.recipientID`, so we only need to resolve that using the system that is receiving the message:

```swift
guard let actor: any DistributedActor = try self.knownActors[envelope.recipientID] else {
  throw ClusterSystemError.unknownRecipient(envelope.recipientID)
}
```

This logic is the same as the internal implementation of the `resolve(id:as:)` method only that we don't have a need to validate the specific type of the actor — this will be handled by the Swift runtime in `executeDistributedTarget`'s implementation the target of the call which we'll explain in the next section.

#### Recipient: The `executeDistributedTarget` method

Invoking a distributed method is a tricky task, and involves a lot of type demangling, opening existential types, forming specific generic invocations and tightly managing all of that in order to avoid un-necessary heap allocations to pass the decoded arguments to the target function, etc. After iterating over multiple designs, we decided to expose a single `DistributedActorSystem.executeDistributedTarget` entry point which efficiently performs all the above operations.

Thanks to abstracting the decoding logic into the `DistributedTargetInvocationDecoder` type, all deserialization can be made directly from the buffers that were received from the underlying network transport. The `executeDistributedTarget` method has no opinion about what serialization mechanism is used either, and any mechanism — be it `Codable` or other external serialization systems — can be used, allowing distributed actor systems developers to implement whichever coding strategy they choose, potentially directly from the buffers obtained from the transport layer.

The `executeDistributedTarget` method is defined as:

```swift
extension DistributedActorSystem {
  /// Prepare and execute a call to the distributed function identified by the passed arguments,
  /// on the passed `actor`, and collect its results using the `ResultHandler`.
  ///
  /// This method encapsulates multiple steps that are invoked in executing a distributed function,
  /// into one very efficient implementation. The steps involved are:
  ///
  /// - looking up the distributed function based on its name;
  /// - decoding, in an efficient manner, all arguments from the `Args` container into a well-typed representation;
  /// - using that representation to perform the call on the target method.
  ///
  /// The reason for this API using a `ResultHandler` rather than returning values directly,
  /// is that thanks to this approach it can avoid any existential boxing, and can serve the most
  /// latency sensitive-use-cases.
  func executeDistributedTarget<Actor, ResultHandler>(
      on actor: Actor,
      mangledName: String,
      invocation: inout Self.InvocationDecoder,
      handler: ResultHandler
<<<<<<< HEAD
  ) async throws where Act: DistributedActor,
                       Act.ID == ActorID,
                       ResultHandler: DistributedTargetInvocationResultHandler {
=======
  ) async throws where Actor: DistributedActor,
                       Actor.ID == ActorID,
                       ResultHandler: DistributedTargetInvocationResultHandler { 
>>>>>>> 44aba812
    // implemented by the _Distributed library
  }
}
```

This method encapsulates all the difficult and hard to implement pieces of the target invocation, and it accepts the base actor the call should be performed on, along with a `DistributedTargetInvocationResultHandler`.

Rather than having the `executeDistributedTarget` method return an `Any` result, we use the result handler in order to efficiently, and type-safely provide the result value to the actor system library implementation. This technique is the same as we did with the `recordArgument` method before, and it allows us to provide the _specific_ type including its `SerializationRequirement` conformance making handling results much simpler, and without having to resort to any casts which can be unsafe if used wrongly, or have impact on runtime performance.

The `DistributedTargetInvocationResultHandler` is defined as follows:

```swift
protocol DistributedTargetInvocationResultHandler {
  associatedtype SerializationRequirement
<<<<<<< HEAD

  func onReturn<Res>(value: Res) async throws
    where Res: SerializationRequirement
  func onThrow<Err>(error: Err) async throws
    where Err: Error
=======
  
  func onReturn<Success>(value: Success) async throws
    where Success: SerializationRequirement
  func onThrow<Error>(error: Error) async throws
    where Failure: Error
>>>>>>> 44aba812
}
```

In a way, the `onReturn`/`onThrow` methods can be thought of as the counterparts of the `recordArgument` calls on the sender side. We need to encode the result and send it _back_ to the sender after all. This is why providing the result value along with the appropriate SerializationRequirement conforming type is so important — it makes sending back the reply to a call, as simple as encoding the argument of the call.

Errors must be handled by informing the sender about the failed call. This is in order to avoid senders waiting and waiting for a reply, and eventually triggering a timeout; rather, they should be informed as soon as possible that a call has failed. Treat an error the same way as you would a valid return in terms of sending the reply back. However, it is not required to actually send back the actual error, as it may not be safe, or a good idea from a security and information exposure perspective, to send back entire errors. Instead, systems are encouraged to send back a reasonable amount of information about a failure, and e.g. optionally, only if the thrown error type is `Codable` and allow-listed to be sent over the wire, transport it directly.

#### Recipient: Executing the distributed target

Now that we have completed all the above steps, all building up to actually invoking the target of a remote call: it is finally time to do so, by calling the `executeDistributedTarget` method:

```swift
// inside recipient actor system
let envelope: IncomingEnvelope = // receive & decode ...
let recipient: DistributedActor = // resolve ...

let invocationDecoder = InvocationDecoder(system: self, bytes: envelope.bytes)

try await executeDistributedTarget(
  on: recipient, // target instance for the call
  mangledName: envelope.targetName, // target func/var for the call
  invocation: invocationDecoder // will be used to perform decoding arguments,
  handler: ClusterTargetInvocationResultHandler(system, envelope) // handles replying to the caller (omitted in proposal)
)
```

This call triggers all the decoding that we discussed earlier, and if any of the decoding, or distributed func/var resolution fails this call will throw. Otherwise, once all decoding has successfully been completed, the arguments are passed through the buffer to a distributed method accessor that actually performs the local method invocation. Once the method returns, its results are moved into the handler where the actor system takes over in order to send a reply to the remote caller — completing the remote call!

Internally, the execute distributed thunk heavily relies on the lookup and code generated by the compiler for every `distributed func` which we refer to as **distributed method accessor thunk**. This thunk is able to decode incoming arguments using the `InvocationDecoder` and directly apply the target function, all while properly handling generics and other important aspects of function invocations. It is the distributed method accessor thunk that must be located using the "target identifier" when we handle an incoming the remote call, the thunk then calls the actual target function.

For sake of completeness, the listing below shows the distributed method accessor thunk that is synthesized by the compiler. The thunk contains compiler synthesized logic specific to every distributed function to locate the target function, obtain the expected parameter types and use the passed in decoder to decode the arguments to finally pass them to the final function application.

The thunk can be thought of in terms of this abstract example. However, it cannot be implemented like this because of various interactions with the generic system as well as how emissions (function calls) actually work. Distributed method accessor thunks are implemented directly in IR as it would not be possible to synthesize the necessary emissions in any higher level part of the compiler (!). Thankfully, the logic contained in those accessors is fairly straightforward and can be imagined as:

```swift
distributed actor DA {
  func myCompute(_ i: Int, _ s: String, _ d: Double) async throws -> String  {
    "i:\(i), s:\(s), d:\(d)"
  }
}

extension DA {
  // Distributed accessor thunk" for 'myCompute(_:_:_:) -> String'
  //
  // PSEUDO CODE FOR ILLUSTRATION PURPOSES; NOT IMPLEMENTABLE IN PLAIN SWIFT;
  // Implemented in directly in IR for expressability reasons, and not user-accessible.
  nonisolated func $distributedFuncAccessor_myCompute(
    decoder: UnsafeMutableRawPointer,
    argumentTypes: UnsafeRawPointer,
    resultBuffer: UnsafeRawPointer,
    genericSubstitutions: UnsafeRawPointer,
    witnessTables: UnsafeRawPointer,
    numWitnessTables: Int,
    actorSelf: UnsafeRawPointer) async {

    // - get generic signature of 'myCompute'
    // - create storage 'args' for all the parameters; it will be used directly
    // - for every argument, get the argumentType
    //   - invoke 'decoder.decodeArgument<Argument>()'
    //   - store in 'args'
    // - deal with the generic substitutions, witness tables and prepare the call
    // invoke 'myCompute' with 'args', and the prepared 'result' and 'error' buffers
  }
}
```

As we can see, this thunk is "just" taking care of converting the heterogeneous parameters into the well typed counterparts, and finally performing a plain-old method invocation using those parameters. The actual code emission and handling of generics for all this to work is rather complex and can only be implemented in the IR layer of the compiler. The good part about it is that the compiler is able to prepare and emit good errors in case the types or witness tables seem to be mismatched with the target or other issues are found. Allocations are also kept to a minimum, as no intermediate allocations need to be made for the arguments and they are stored and directly emitted into the call emission of the target.

The thunk again uses the indirect return, so we can avoid any kind of implicit existential boxing even on those layers. Errors are always returned indirectly, so we do not need to do it explicitly.

#### Recipient: Collecting result/error from the Invocation

Now that the distributed method has been invoked, it eventually returns or throws an error.

Collecting the return (or error) value is also implemented using the `DistributedMethodInvocationHandler` we passed to the `executeDistributedTarget(...)` method. This is done for the same reason as parameters: we need a concrete type in order to efficiently pass the values to the actor system, so it can encode them without going through existential wrappers. As we cannot implement the `invoke()` method to be codable over the expected types — we don't know them until we've looked up the actual method we were about to invoke (and apply generic substitutions to them).

The implementation could look as follows:

```swift
extension ExampleDistributedMethodInvocationHandler {
  func onReturn<Res: SerializationRequirement>(result: Res) throws {
    do {
      let replyData = system.encoder.encode(result)
      self.reply(replyData)
    } catch {
      self.replyError("Failed to encode reply: \(type(of: error))")
    }
  }

  func onError<Err: Error>(error: Err) {
    guard Err is Encodable else {
      // best effort error reporting just sends back the type string
      // we don't want to send back string repr since it could leak sensitive information
      self.replyError("\(Err.self)")
    }

    // ... if possible, `as?` cast to Encodable and return an actual error,
    //     but only if it is allow-listed, as we don't want to send arbitrary errors back.
  }
}
```

We omit the implementations of `replyError` and `reply` because they are more of the same patterns that we have already discussed here, and this is a proposal focused on illustrating the language feature, not a complete system implementation after all.

The general pattern here is the same as with decoding parameters, however in the opposite direction.

Once the `onError` or `onReturn` methods complete, the `executeDistributedTarget` method returns, and its caller knows the distributed request/response has completed – at least, as far as this peer is concerned. We omit the implementation of the `reply` and `replyError` methods that the actor system would implement here, because they are pretty much the same process as sending the request, except that the message must be sent as a response to a specific request, rather than target a specific actor and method. How this is achieved can differ wildly between transport implementations: some have built-in request/reply mechanisms, while others are uni-directional and rely on tagging replies with identifiers such as "this is a reply for request 123456".

## Future Work

### Variadic generics removing the need for `remoteCallVoid`

Once [variadic generics](https://forums.swift.org/t/variadic-generics/54511/2) are fully implemented, we will be able to remove the limitation that we cannot express the `remoteCall<..., Res: SerializationRequirement>(..., returning returnType: Res.Type)` function for the `Void` type, since it cannot always conform to `SerializationRequirement`.

With variadic generics, it would be natural to conform an "empty tuple" to the `SerializationRequirement` and we'd this way be able to implement only a single method (`remoteCall`) rather than having to provide an additional special case implementation for `Void` return types.

### Stable names and more API evolution features

The default mangling scheme used for distributed methods is problematic for API evolution. Since distributed function identity is just its mangled name, it includes information about all of its parameters, and changing any of those pieces will make the function not resolve with the old identity anymore.

This makes it impossible to _add_ parameters in a wire-compatible way, once a signature is published. In some deployment scenarios this isn't a big problem, e.g. when distributed actors are used to communicate between an app and a daemon process that are deployed at the same time. However, when components of a cluster are deployed in a rolling deploy style, it gets harder to manage such things. One cannot just easily swap a single node, and keep calling the "new" node's code, but the rollout has to be painfully and carefully managed...

In order to solve this, we need to detach the *exact* function mangled name from the general concept of "the function I want to invoke", even if keep changing its signature in *compatible ways*. Interestingly, the same pattern emerges in ABI stable libraries, such as those shipping with the OS, developers today have to add new functions with "one more argument", like this:

```swift
public func f() {
  f(x: 0)
}

@available(macOS 13.0)
public func f(x: Int) {
  // new implementation
}
```

Instead, developers would want to be able to say this:

```swift
public func f(@available(macOS 13.0) x: Int = 0) {
  // new implementation
}

// compiler synthesizes:
//
//   public func f() { self.f(x: 0) }
//
//   @available(macOS 13.0)
//   public func f( x: Int = 0) {
```

Where the compiler would synthesize versions of the methods for the various availabilities, and delegate, in an ABI-compatible way to the new implementation. This is very similar to what would be necessary to help wire-compatible evolution of distributed methods. We would likely need to decide on a stable name, and then allow calling into the most recent one, thanks to it having default values for "new" parameters:

```swift
// "OLD" code on Client:
distributed actor Worker {
  @_stableName("hello") // must be unique in the actor
  distributed func hello() { ... }
}

// "NEW" code on Server:
distributed actor Worker {
  @_stableName("hello") // must be unique in the actor
  distributed func hello(@available(version: 1.1) next: Int = 0) { ... }
}
```

Since the envelope carries the arguments (in this case `[]`) and the `envelope.method` is the stable name, we're able to look up the `hello(next:)` method on the "new" server code.

The same ABI-compatibility mechanism that we just described would ensure the ability to invoke the old functions here.

### Resolving `DistributedActor` protocols

We want to be able to publish only protocols that contain distributed methods, and allow clients to resolve remote actors based on protocols alone, without having any knowledge about the specific `distributed actor` type implementing the protocol. This allows binary, closed-source frameworks to offer distributed actors as way of communication. Of course, for this to be viable we also need to solve the above ABI and wire-compatible evolution of distributed methods, assuming we solve those though, publishing distributed actor protocols is very useful and interesting for client/server scenarios, where the peers of a communication are not exact mirrors of the same process, but exhibit some asymmetry.

Currently, we resolve distributed actors using the static method defined on the `DistributedActor` protocol, sadly this method is not possible to invoke on just a protocol:

```swift
protocol Greeter: DistributedActor {
  func greet() -> String
}

let greeter: any Greeter = try Greeter.resolve(id: ..., using: websocketActorSystem)
// ❌ error: static member 'resolve' cannot be used on protocol metatype 'Greeter.Protocol'
```

A "client" peer does not have to know what distributed actor exactly implements this protocol, just that we're able to send a "greet" message to it, we should be able to obtain an existential `any Greeter` and be able to invoke `greet()` on it.

In order to facilitate this capability, we need to:

- implement ad-hoc synthesis of a type that effectively works like a "stub" that other RPC systems generally source-generate, yet thanks to our actor model we're able to synthesise it in the compiler on demand;
- find a way to invoke `resolve` on such protocol, for example we could offer a global function `resolveDistributedActorProtocol(Greeter.self, using: websocketActorSystem)`

The `resolveDistributedActorProtocol` method has to be able to check the serialization requirement at compile-time where we invoke the resolve, because the distributed actor protocols don't have to declare a serialization requirement — they can, but they don't have to (and this is by design).

It should be possible to resolve the following examples:

```swift
protocol Greeter: DistributedActor {
  distribute func greet() -> String
}

final class WebsocketActorSystem: DistributedActorSystem {
  typealias ActorID: WebsocketID // : Codable
  typealias SerializationRequirement: Codable
}

... = try resolveDistributedActorProtocol(id: ..., as: Greeter.self, using: websocketActorSystem)
```

The resolve call would use the types defined for the `ActorID` and `SerializationRequirement` to see if this `Greeter` protocol is even implementable using these, i.e. if its distributed method parameters/return types do indeed conform to `Codable`, and if there isn't a conflict with regards to the actor ID.

This means that we should reject at compile-time any attempts to resolve a protocol that clearly cannot be implemented over the actor system in question, for example:

```swift
protocol Greeter: DistributedActor {
  distributed func greet() -> NotCodableResponse
}

final class WebsocketActorSystem: DistributedActorSystem {
  typealias ActorID: WebsocketID // : Codable
  typealias SerializationRequirement: Codable
}

... = try resolveDistributedActorProtocol(id: ..., as: Greeter.self, using: websocketActorSystem)
// ❌ error: 'Greeter' cannot be resolved using 'WebsocketActorSystem'
// ❌ error: result type 'NotCodableResponse' of distributed instance method does not conform to 'Codable'
```

These are the same checks that are performed on `distributed actor` declarations, but they are performed on the type. We can think of these checks running whenever distributed methods are "combined" with a specific actor system: this is the case in `distributed actor` declarations, as well as this protocol resolution time, because we're effectively creating a not-user-visible actor declaration that combines the given `DistributedActorSystem` with the synthesized "stub" distributed actor, so we need to run the checks here. Thankfully, we can run them at compile time, disallowing any ill-formed and impossible to implement combinations.

### Passing parameters to `assignID`

Sometimes, transports may need to get a little of configuration for a specific actor being initialized.

Since `DistributedActorSystem.assignID` accepts the actor *type* it can easily access any configuration that is static for some specific actor type, e.g. like this:

```swift
protocol ConfiguredDistributedActor: DistributedActor {
  static var globalServiceName: String { get }
}

distributed actor Cook: DistributedActorConfiguration {
  static var globalServiceName: String { "com.apple.example.CookingService" }
}
```

This way the `assignID` can detect the static property and e.g. ensure this actor is possible to look up by this static name:

```swift
<<<<<<< HEAD
extension SpecificDistributedActorSystem {
  func assignID<Act>(_ type: Act.Type) -> Act.ID where Act: DistributedActor {
=======
extension SpecificDistributedActorSystem { 
  func assignID<Actor>(_ type: Actor.Type) -> Actor.ID where Actor: DistributedActor {
>>>>>>> 44aba812
    let id = <<make up some id>>
    if let C = type as ConfiguredDistributedActor.Type {
      // for example, we could make sure the actor is discoverable using the service name:
      let globalServiceName = C.globalServiceName
      self.ensureAccessibleAs(id: id, as: globalServiceName)
    }

    return id
  }
}
```

Or similar configuration patterns. However, it is hard to implement a per instance configuration to be passed to the system.

One way we could solve this is by introducing an `assignID` overload that accepts the `ActorConfiguration` that may be
passed to the actor initializer, and would be passed along to the actor system like this:

```swift
extension SpecificDistributedActorSystem {
  // associatedtype ActorConfiguration
  func assignID<Actor>(_ type: Actor.Type, _ properties: Self.ActorConfiguration) -> Actor.ID where Actor: DistributedActor {
    if let name = properties.name {
      return makeID(withName: name)
    }

    return makeRandomID()
  }
}
```

The creation of the actor would then be able to be passed at-most one `ActorConfiguration` instance, and that would be then passed down to this method:

```swift
distributed actor Worker {...}

Worker(actorSystem: system, actorProperties: .name("worker-1234"))
```

Which can be *very* helpful since now IDs can have user provided information that are meaningful in the user's domain.

## Alternatives Considered

This section summarizes various points in the design space for this proposal that have been considered, but ultimately rejected from this proposal.

### Define `remoteCall` as protocol requirement, and accept `[Any]` arguments

The proposal includes the fairly special `remoteCall` method that is expected to be present on a distributed actor system, however is not part of the protocol requirements because it cannot be nicely expressed in today's Swift, and it suffers from the lack of variadic generics (which are being worked on, see: [Pitching The Start of Variadic Generics](https://forums.swift.org/t/pitching-the-start-of-variadic-generics/51467)), however until they are complete, expressing `remoteCall` in the type-system is fairly painful, and we resort to providing multiple overloads of the method:

```swift
  func remoteCall<Actor, P1, Failure, Success>(
    on recipient: Actor,
    method: DistributedMethodName,
    _ arg1: P1,
<<<<<<< HEAD
    throwing errorType: Err.Type,
    returning returnType: Res.Type
  ) async throws -> Res where Act: DistributedActor, Act.ID = ActorID { ... }

  func remoteCall<Act, P1, P2, Result>(
    on recipient: Act,
    method: DistributedMethodName,
    _ arg1: P1, _ arg2: P2,
    throwing errorType: Err.Type,
    returning returnType: Res.Type
  ) async throws -> Res where Act: DistributedActor, Act.ID = ActorID { ... }
=======
    throwing errorType: Failure.Type,
    returning returnType: Success.Type
  ) async throws -> Success where Actor: DistributedActor, Actor.ID = ActorID { ... }
  
  func remoteCall<Actor, P1, P2, Failure, Success>(
    on recipient: Actor,
    method: DistributedMethodName,
    _ arg1: P1, _ arg2: P2,
    throwing errorType: Failure.Type,
    returning returnType: Success.Type
  ) async throws -> Success where Actor: DistributedActor, Actor.ID = ActorID { ... }
>>>>>>> 44aba812

  // ...
```

This is annoying for the few distributed actor system developers. However, it allows us to completely avoid any existential boxing that shuttling values through `Any` would imply. We are deeply interested in offering this system to systems that are very concerned about allocations, and runtime overheads, and believe this is the right tradeoff to make, while we await the arrival of variadic generics which will solve this system implementation annoyance.

We are also able to avoid any heap allocations during the `remoteCall` thanks to this approach, as we do not have to construct type erased `arguments: [Any]` which would have been the alternative:

```swift
  func remoteCall<Actor, Failure, Success>(
    on recipient: Actor,
    method: DistributedMethodIdentifier,
    _ args: [Any], // BAD
<<<<<<< HEAD
    throwing errorType: Err.Type,
    returning returnType: Res.Type
  ) async throws -> Res where Act: DistributedActor, Act.ID = ActorID { ... }
=======
    throwing errorType: Failure.Type,
    returning returnType: Success.Type
  ) async throws -> Success where Actor: DistributedActor, Actor.ID = ActorID { ... }
>>>>>>> 44aba812
```

Not only that, but passing arguments as `[Any]` would force developers into using internal machinery to open the existentials (the not officially supported `_openExistential` feature), in order to obtain their specific types, and e.g. use `Codable` with them.

### Constraining arguments, and return type with of `remoteCall` with `SerializationRequirement`

Looking at the signature, one might be tempted to also include a `where` clause to statically enforce that all parameters and return type, conform to the `Self.SerializationRequirement`, like so:

```swift
  func remoteCall<Actor, P1, Failure, Success>(
    on recipient: Actor,
    method: DistributedMethodName,
    _ arg1: P1,
<<<<<<< HEAD
    throwing errorType: Err.Type,
    returning returnType: Res.Type
  ) async throws -> Res where Act: DistributedActor,
                    Act.ID = ActorID,
=======
    throwing errorType: Failure.Type,
    returning returnType: Success.Type
  ) async throws -> Success where Actor: DistributedActor,
                    Actor.ID = ActorID,
>>>>>>> 44aba812
                    P1: SerializationRequirement { ... }
// ❌ error: type 'P1' constrained to non-protocol, non-class type 'Self.R'
```

However, this is not expressible today in Swift, because we cannot prove the `associatedtype SerializationRequirement` can be used as constraint.

Fixing this would require introducing new very advanced type system features, and after consultation with the core team we decided to accept this as current implementation limitation.

In practice this is not a problem, because the parameters are guaranteed to succeed being cast to `SerializationRequirement` at runtime thanks to the compile-time guarantee about parameters of distributed methods.

### Hardcoding the distributed runtime to make use of `Codable`

`Codable` is a great, useful, and relatively flexible protocol allowing for serialization of Swift native types. However, it may not always be the best serialization system available. For example, we currently do not have a great binary serialization format that works with `Codable`, or perhaps some developers just really want to use a 3rd party serialization format such as protocol buffers, SBE or something entirely custom.

The additional complexity of the configurable `SerializationRequirement` is pulling its weight, and we are not interested in closing down the system to just use Codable.

## Acknowledgments & Prior Art

We would like to acknowledge the prior art in the space of distributed actor systems which have inspired our design and thinking over the years. Most notably we would like to thank the Akka and Orleans projects, each showing independent innovation in their respective ecosystems and implementation approaches. As these are library-only solutions, they have to rely on wrapper types to perform the hiding of information, and/or source generation; we achieve the same goal by expanding the actor-isolation checking mechanisms  already present in Swift.

We would also like to acknowledge the Erlang BEAM runtime and Elixir language for a more modern take built upon the on the same foundations, which have greatly inspired our design, however take a very different approach to actor isolation (i.e. complete isolation, including separate heaps for actors).

## Source compatibility

This change is purely additive to the source language.

The language impact has been mostly described in the Distributed Actor Isolation proposal

## Effect on ABI stability

TODO

## Effect on API resilience

None.

## Changelog

- 1.3 Larger revision to match the latest runtime developments
  - recording arguments does not need to write into provided pointers; thanks to the calls being made in IRGen, we're able to handle things properly even without the heterogenous buffer approach. Thank you, Pavel Yaskevich
  - simplify rules of readying actors across synchronous and asynchronous initializers, we can always ready "just before `self` is escaped", in either situation; This is thanks to the latest developments in actor initializer semantics. Thank you, Kavon Farvardin
  - express recording arguments and remote calls as "ad-hoc" requirements which are invoked directly by the compiler
  - various small cleanups to reflect the latest implementation state
- 1.2 Drop implicitly distributed methods
- 1.1 Implicitly distributed methods
- 1.0 Initial revision
- [Pitch: Distributed Actors](https://forums.swift.org/t/pitch-distributed-actors/51669)
  - Which focused on the general concept of distributed actors, and will from here on be cut up in smaller, reviewable pieces that will become their own independent proposals; Similar to how Swift Concurrency is a single coherent feature, however was introduced throughout many interconnected Swift Evolution proposals.

[isolation]: https://github.com/apple/swift-evolution/blob/main/proposals/0336-distributed-actor-isolation.md<|MERGE_RESOLUTION|>--- conflicted
+++ resolved
@@ -158,7 +158,7 @@
 Building a solid actor system implementation is not a trivial task, and we only expect a handful of mature implementations to take the stage eventually.
 
 > At the time of writing, we–the proposal authors–have released a work in progress [peer-to-peer cluster actor system implementation](https://www.swift.org/blog/distributed-actors/) that is tracking this evolving language feature. It can be viewed as a reference implementation for the language features and `DistributedActorSystem` protocol discussed in this proposal.
-> 
+>
 
 Below we present the full listing of the `DistributedActorSystem` protocol, and we'll be explaining the specific methods one by one as we go:
 
@@ -207,23 +207,11 @@
 
   /// Called by a distributed when it begins its initialization (in a non-delegating init).
   ///
-<<<<<<< HEAD
-  /// The returned `ID` stored by the distributed actor and is used to uniquely identify and
-  /// locate the actor within the system. Once `actorReady` is called resolving this `ID`
-  /// with `resolve(_:as:)` should return the same instance was just assigned this identity.
-  ///
   /// The system should take special care to not assign two actors the same `ID`, and the `ID`
   /// must remain valid until it is resigned (see `resignID(_:)`).
-  func assignID<Act>(_ actorType: Act.Type) -> ActorID
-      where Act: DistributedActor,
-            Act.ID == ActorID
-=======
-  /// The system should take special care to not assign two actors the same 'ID', and the 'ID'
-  /// must remain valid until it is resigned (see 'resignID(_:)').
   func assignID<Actor>(_ actorType: Actor.Type) -> ActorID
       where Actor: DistributedActor,
             Actor.ID == ActorID
->>>>>>> 44aba812
 
   /// Automatically called by in every distributed actor's non-delegating initializer.
   ///
@@ -236,15 +224,9 @@
   ///
   /// After the ready call returns, it must be possible to resolve it using the 'resolve(_:as:)'
   /// method on the system.
-<<<<<<< HEAD
-  func actorReady<Act>(_ actor: Act)
-      where Act: DistributedActor,
-            Act.ID == ActorID
-=======
   func actorReady<Actor>(_ actor: Actor)
       where Actor: DistributedActor,
             Actor.ID == ActorID
->>>>>>> 44aba812
 
   /// Called when the distributed actor is deinitialized (or has failed to finish initializing).
   ///
@@ -275,19 +257,11 @@
   ///
   /// Detecting liveness of such remote actors shall be offered / by transport libraries
   /// by other means, such as "watching an actor for termination" or similar.
-<<<<<<< HEAD
-  func resolve<Act>(_ id: ActorID, as actorType: Act.Type) throws -> Act?
-      where Act: DistributedActor,
-            Act.ID: ActorID,
-            Act.SerializationRequirement == Self.SerializationRequirement
-
-=======
   func resolve<Actor>(_ id: ActorID, as actorType: Actor.Type) throws -> Actor?
       where Actor: DistributedActor,
             Actor.ID: ActorID,
             Actor.SerializationRequirement == Self.SerializationRequirement
-  
->>>>>>> 44aba812
+
   // ==== ---------------------------------------------------------------------
   // - MARK: Remote Target Invocations
 
@@ -317,17 +291,6 @@
       on actor: Actor,
       target: RemoteCallTarget,
       invocation: InvocationEncoder,
-<<<<<<< HEAD
-      throwing: Err.Type,
-      returning: Res.Type
-  ) async throws -> Res
-      where Act: DistributedActor,
-            Act.ID == ActorID,
-            Err: Error,
-            Res: Self.SerializationRequirement
-
-  /// Invoked by the Swift runtime when making a remote call to a `Void` returning function.
-=======
       throwing: Failure.Type,
       returning: Success.Type
   ) async throws -> Success
@@ -335,9 +298,8 @@
             Actor.ID == ActorID,
             Failure: Error,
             Success: Self.SerializationRequirement
-  
-  /// Invoked by the Swift runtime when making a remote call to a 'Void' returning function.
->>>>>>> 44aba812
+
+  /// Invoked by the Swift runtime when making a remote call to a `Void` returning function.
   ///
   /// ( ... Same as `remoteCall` ... )
   //
@@ -850,19 +812,11 @@
   private var localActors: [ActorID: AnyWeaklyHeldDistributedActor] // stored into during actorReady
 
   // example implementation; more sophisticated ones can exist, but boil down to the same idea
-<<<<<<< HEAD
-  func resolve<ID, Act>(id: ID, as actorType: Act.Type)
-      throws -> Act? where Act: DistributedActor,
-                           Act.ID == Self.ActorID,
-                           Act.SerializationRequirement == Self.SerializationRequirement {
-    if validate(id) == .illegal {
-=======
   func resolve<ID, Actor>(id: ID, as actorType: Actor.Type)
       throws -> Actor? where Actor: DistributedActor,
                            Actor.ID == Self.ActorID,
                            Actor.SerializationRequirement == Self.SerializationRequirement {
-    if validate(id) == .illegal { 
->>>>>>> 44aba812
+    if validate(id) == .illegal {
       throw IllegalActorIDError(id)
     }
 
@@ -870,13 +824,8 @@
       guard let known = self.localActors[id] else {
         return nil // not local actor, but we can allocate a remote reference for it
       }
-<<<<<<< HEAD
-
-      return try known.as(Act.self) // known managed local instance
-=======
-      
+
       return try known.as(Actor.self) // known managed local instance
->>>>>>> 44aba812
     }
   }
 }
@@ -1132,15 +1081,15 @@
 Note that `method` property is enough to identify the target of the call, we do not need to carry any extra type information explicitly in the call. The method identifier is sufficient to resolve the target method on the recipient, however in order to support generic distributed methods, we need to carry additional (mangled) type information for any of the generic parameters of this specific method invocation. Thankfully, these are readily provided to us by the Swift runtime, so we'll only need to store and send them over.
 
 > **Note:** An implementation may choose to define any shape of "envelope" (or none at all) that suits its needs. It may choose to transport mangled names of involved types for validation purposes, or choose to not transfer them at all and impose other limitations on the system and its users for the sake of efficiency.
-> 
+>
 > While advanced implementations may apply compression and other techniques to minimize the overhead of these envelopes — this is a deep topic by itself, and we won't be going in depth on it in this proposal — rest assured though, we have focused on making different kinds of implementations possible with this approach.
 
 Next, we will discuss how the `InvocationEncoder` can be implemented in order to create such `WireEnvelope`.
 
 > Note on ad-hoc requirements: Some of the protocol requirements on the encoder, as well as actor system protocols, are so-called "ad-hoc" requirements. This means that they are not directly expressed in Swift source, but instead the compiler is aware of the signatures and specifically enforces that a type conforming to such protocol implements these special methods.
-> 
+>
 > Specifically, methods which fall into this category are functions which use the `SerializationRequirement` as generic type requirement. This is currently not expressible in plain Swift, due to limitations in the type system which are difficult to resolve immediately, but in time as this could become implementable these requirements could become normal protocol requirements.
-> 
+>
 > This tradeoff was discussed at length and we believe it is worth taking, because it allows us to avoid numerous un-necessary type-casts, both inside the runtime and actor system implementations. It also allows us to avoid any existential boxing  and thus lessens the allocation footprint of making remote calls which is an important aspect of the design and use cases we are targeting.
 
 The following listing illustrates how one _could_ implement a `DistributedTargetInvocationEncoder`:
@@ -1245,7 +1194,7 @@
 The final step is handing over the envelope containing the encoded arguments, recipient information, etc., to the underlying transport mechanism `[3]`. The transport does not really have to concern itself with any of the specifics of the call, other than transmitting the bytes to the callee and the response data back. As we get the response data back, we have the concrete type of the expected response and can attempt to decode it `[4]`.
 
 > Note on `remoteCallVoid`: One limitation in the current implementation approach is that a remote call signature cannot handle void returning methods, because of the `Res: SerializationRequirement` requirement on the method.
-> 
+>
 > This will be possible to solve using the incoming [Variadic Generics](https://forums.swift.org/t/variadic-generics/54511) language feature that is being currently worked on and pitched. With this feature, the return type could be represented as variadic generic and the `Void` return type would be modeled as "empty" tuple, whereas a value return would contain the specific type of the return, this way we would not violate the `Res: SerializationRequirement` when we needed to model `Void` calls.
 
 #### Recipient: Receiving Invocations
@@ -1404,15 +1353,9 @@
       mangledName: String,
       invocation: inout Self.InvocationDecoder,
       handler: ResultHandler
-<<<<<<< HEAD
-  ) async throws where Act: DistributedActor,
-                       Act.ID == ActorID,
-                       ResultHandler: DistributedTargetInvocationResultHandler {
-=======
   ) async throws where Actor: DistributedActor,
                        Actor.ID == ActorID,
-                       ResultHandler: DistributedTargetInvocationResultHandler { 
->>>>>>> 44aba812
+                       ResultHandler: DistributedTargetInvocationResultHandler {
     // implemented by the _Distributed library
   }
 }
@@ -1427,19 +1370,11 @@
 ```swift
 protocol DistributedTargetInvocationResultHandler {
   associatedtype SerializationRequirement
-<<<<<<< HEAD
-
-  func onReturn<Res>(value: Res) async throws
-    where Res: SerializationRequirement
-  func onThrow<Err>(error: Err) async throws
-    where Err: Error
-=======
-  
+
   func onReturn<Success>(value: Success) async throws
     where Success: SerializationRequirement
   func onThrow<Error>(error: Error) async throws
     where Failure: Error
->>>>>>> 44aba812
 }
 ```
 
@@ -1689,13 +1624,8 @@
 This way the `assignID` can detect the static property and e.g. ensure this actor is possible to look up by this static name:
 
 ```swift
-<<<<<<< HEAD
 extension SpecificDistributedActorSystem {
-  func assignID<Act>(_ type: Act.Type) -> Act.ID where Act: DistributedActor {
-=======
-extension SpecificDistributedActorSystem { 
   func assignID<Actor>(_ type: Actor.Type) -> Actor.ID where Actor: DistributedActor {
->>>>>>> 44aba812
     let id = <<make up some id>>
     if let C = type as ConfiguredDistributedActor.Type {
       // for example, we could make sure the actor is discoverable using the service name:
@@ -1749,23 +1679,10 @@
     on recipient: Actor,
     method: DistributedMethodName,
     _ arg1: P1,
-<<<<<<< HEAD
-    throwing errorType: Err.Type,
-    returning returnType: Res.Type
-  ) async throws -> Res where Act: DistributedActor, Act.ID = ActorID { ... }
-
-  func remoteCall<Act, P1, P2, Result>(
-    on recipient: Act,
-    method: DistributedMethodName,
-    _ arg1: P1, _ arg2: P2,
-    throwing errorType: Err.Type,
-    returning returnType: Res.Type
-  ) async throws -> Res where Act: DistributedActor, Act.ID = ActorID { ... }
-=======
     throwing errorType: Failure.Type,
     returning returnType: Success.Type
   ) async throws -> Success where Actor: DistributedActor, Actor.ID = ActorID { ... }
-  
+
   func remoteCall<Actor, P1, P2, Failure, Success>(
     on recipient: Actor,
     method: DistributedMethodName,
@@ -1773,7 +1690,6 @@
     throwing errorType: Failure.Type,
     returning returnType: Success.Type
   ) async throws -> Success where Actor: DistributedActor, Actor.ID = ActorID { ... }
->>>>>>> 44aba812
 
   // ...
 ```
@@ -1787,15 +1703,9 @@
     on recipient: Actor,
     method: DistributedMethodIdentifier,
     _ args: [Any], // BAD
-<<<<<<< HEAD
-    throwing errorType: Err.Type,
-    returning returnType: Res.Type
-  ) async throws -> Res where Act: DistributedActor, Act.ID = ActorID { ... }
-=======
     throwing errorType: Failure.Type,
     returning returnType: Success.Type
   ) async throws -> Success where Actor: DistributedActor, Actor.ID = ActorID { ... }
->>>>>>> 44aba812
 ```
 
 Not only that, but passing arguments as `[Any]` would force developers into using internal machinery to open the existentials (the not officially supported `_openExistential` feature), in order to obtain their specific types, and e.g. use `Codable` with them.
@@ -1809,17 +1719,10 @@
     on recipient: Actor,
     method: DistributedMethodName,
     _ arg1: P1,
-<<<<<<< HEAD
-    throwing errorType: Err.Type,
-    returning returnType: Res.Type
-  ) async throws -> Res where Act: DistributedActor,
-                    Act.ID = ActorID,
-=======
     throwing errorType: Failure.Type,
     returning returnType: Success.Type
   ) async throws -> Success where Actor: DistributedActor,
                     Actor.ID = ActorID,
->>>>>>> 44aba812
                     P1: SerializationRequirement { ... }
 // ❌ error: type 'P1' constrained to non-protocol, non-class type 'Self.R'
 ```
